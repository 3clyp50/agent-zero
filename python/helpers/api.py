--- conflicted
+++ resolved
@@ -1,25 +1,18 @@
 from abc import abstractmethod
 import json
 import threading
-<<<<<<< HEAD
-from flask import Request, Response, Flask
-=======
 from typing import Union, TypedDict, Dict, Any
 from attr import dataclass
 from flask import Request, Response, jsonify, Flask
->>>>>>> eb9411e9
 from agent import AgentContext
 from initialize import initialize
 from python.helpers.print_style import PrintStyle
 from python.helpers.errors import format_error
-<<<<<<< HEAD
-=======
 from werkzeug.serving import make_server
 
 
 Input = dict
 Output = Union[Dict[str, Any], Response, TypedDict]
->>>>>>> eb9411e9
 
 
 class ApiHandler:
@@ -29,16 +22,6 @@
 
     @abstractmethod
     async def process(self, input: Input, request: Request) -> Output:
-        pass
-
-    @abstractmethod
-    def get_docstring(self) -> str:
-        """Return the Swagger YAML docstring for the route."""
-        pass
-
-    @abstractmethod
-    def get_supported_http_method(self) -> str:
-        """Return the HTTP method that the handler supports."""
         pass
 
     async def handle_request(self, request: Request) -> Response:
@@ -61,15 +44,12 @@
                     response=response_json, status=200, mimetype="application/json"
                 )
 
+            # return exceptions with 500
         except Exception as e:
             error = format_error(e)
             PrintStyle.error(error)
             return Response(response=error, status=500, mimetype="text/plain")
 
-<<<<<<< HEAD
-
-=======
->>>>>>> eb9411e9
     # get context to run agent zero in
     def get_context(self, ctxid: str):
         with self.thread_lock:
