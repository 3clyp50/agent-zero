from python.helpers.api import ApiHandler
from flask import Request, Response
from python.helpers import errors

from python.helpers import git

class HealthCheck(ApiHandler):

    async def process(self, input: dict, request: Request) -> dict | Response:
<<<<<<< HEAD
        gitinfo = git.get_git_info()
        return {"gitinfo": gitinfo}

    def get_docstring(self) -> str:
        return """
        Health Check API
        Check the health of the service.
        ---
        tags:
            - health
        responses:
            200:
                description: Health check successful.
                schema:
                    type: object
                    properties:
                        gitinfo:
                            type: object
                            description: Information about the Git repository.
        """

    def get_supported_http_method(self) -> str:
        return "POST"
=======
        gitinfo = None
        error = None
        try:
            gitinfo = git.get_git_info()
        except Exception as e:
            error = errors.error_text(e)

        return {"gitinfo": gitinfo, "error": error}
>>>>>>> eb9411e9
<|MERGE_RESOLUTION|>--- conflicted
+++ resolved
@@ -7,31 +7,6 @@
 class HealthCheck(ApiHandler):
 
     async def process(self, input: dict, request: Request) -> dict | Response:
-<<<<<<< HEAD
-        gitinfo = git.get_git_info()
-        return {"gitinfo": gitinfo}
-
-    def get_docstring(self) -> str:
-        return """
-        Health Check API
-        Check the health of the service.
-        ---
-        tags:
-            - health
-        responses:
-            200:
-                description: Health check successful.
-                schema:
-                    type: object
-                    properties:
-                        gitinfo:
-                            type: object
-                            description: Information about the Git repository.
-        """
-
-    def get_supported_http_method(self) -> str:
-        return "POST"
-=======
         gitinfo = None
         error = None
         try:
@@ -39,5 +14,4 @@
         except Exception as e:
             error = errors.error_text(e)
 
-        return {"gitinfo": gitinfo, "error": error}
->>>>>>> eb9411e9
+        return {"gitinfo": gitinfo, "error": error}