--- conflicted
+++ resolved
@@ -8,12 +8,8 @@
 from python.api import get_work_dir_files
 import os
 
-<<<<<<< HEAD
-=======
 
->>>>>>> eb9411e9
 class UploadWorkDirFiles(ApiHandler):
-
     async def process(self, input: dict, request: Request) -> dict | Response:
         if "files[]" not in request.files:
             raise Exception("No files uploaded")
@@ -21,26 +17,16 @@
         current_path = request.form.get("path", "")
         uploaded_files = request.files.getlist("files[]")
 
-<<<<<<< HEAD
-        browser = FileBrowser()
-
-        successful, failed = browser.save_files(uploaded_files, current_path)
-=======
         # browser = FileBrowser()
         # successful, failed = browser.save_files(uploaded_files, current_path)
 
         successful, failed = await upload_files(uploaded_files, current_path)
->>>>>>> eb9411e9
 
         if not successful and failed:
             raise Exception("All uploads failed")
 
-<<<<<<< HEAD
-        result = browser.get_files(current_path)
-=======
         # result = browser.get_files(current_path)
         result = await runtime.call_development_function(get_work_dir_files.get_files, current_path)
->>>>>>> eb9411e9
 
         return {
             "message": (
@@ -53,62 +39,6 @@
             "failed": failed,
         }
 
-<<<<<<< HEAD
-    def get_docstring(self) -> str:
-        return """
-        Upload Work Directory Files API
-        Upload files to the working directory.
-        ---
-        tags:
-            -   file
-        parameters:
-            -   in: formData
-                name: files[]
-                type: file
-                description: List of files to be uploaded.
-                required: true
-            -   in: formData
-                name: path
-                type: string
-                description: The path where the files will be uploaded.
-                required: false
-        responses:
-            200:
-                description: Files uploaded successfully.
-                schema:
-                    type: object
-                    properties:
-                        message:
-                            type: string
-                            description: Message indicating the result of the upload.
-                        data:
-                            type: array
-                            items:
-                                type: object
-                                description: Information about the uploaded files.
-                        successful:
-                            type: array
-                            items:
-                                type: string
-                            description: List of successfully uploaded files.
-                        failed:
-                            type: array
-                            items:
-                                type: string
-                            description: List of files that failed to upload.
-            400:
-                description: No files uploaded or all uploads failed.
-                schema:
-                    type: object
-                    properties:
-                        error:
-                            type: string
-                            description: Error message indicating the issue.
-        """
-
-    def get_supported_http_method(self) -> str:
-        return "POST"
-=======
 
 async def upload_files(uploaded_files: list[FileStorage], current_path: str):
     if runtime.is_development():
@@ -133,4 +63,3 @@
 async def upload_file(current_path: str, filename: str, base64_content: str):
     browser = FileBrowser()
     return browser.save_file_b64(current_path, filename, base64_content)
->>>>>>> eb9411e9
