--- conflicted
+++ resolved
@@ -669,23 +669,10 @@
 YOUR_AGENT_ZERO_URL/a2a/t-YOUR_API_TOKEN
 ```
 
-<<<<<<< HEAD
 ### Practical Use Cases
 - Connect two Agent Zero instances for long-running, isolated workflows
 - Delegate specialized tasks to a dedicated agent instance
 - Maintain strict context separation between agents
 
 > [!TIP]
-> If you need tool access rather than chat delegation, use MCP instead of A2A. See [MCP Setup](mcp_setup.md).
-=======
-To connect with a specific project active:
-
-```
-YOUR_AGENT_ZERO_URL/a2a/t-YOUR_API_TOKEN/p-PROJECT_NAME
-```
-
-When a project is specified:
-- All A2A conversations will run in the context of that project
-- The agent will have access to project-specific resources, instructions, and knowledge
-- This enables project-isolated agent-to-agent communication
->>>>>>> ea4968af
+> If you need tool access rather than chat delegation, use MCP instead of A2A. See [MCP Setup](mcp_setup.md).