<html>
<head>
  <script type="module">
    import { store } from "/components/sidebar/tasks/tasks-store.js";
  </script>
</head>
<body>
  <div class="tasks-list-root">
    <template x-if="$store.tasks">
      <div x-data class="tasks-list-inner">
        <h3 class="section-header section-header-collapsible" data-bs-toggle="collapse" data-bs-target="#tasks-collapse">
          Tasks
          <svg class="arrow-icon" xmlns="http://www.w3.org/2000/svg" viewBox="0 0 24 24" fill="none" stroke="currentColor" stroke-width="2" width="16" height="16">
            <path d="M8 4l8 8-8 8" />
          </svg>
        </h3>
        <div class="collapse show" id="tasks-collapse">
          <div class="tasks-list-body">
          <div class="tasks-list-container" x-data>
            <ul class="config-list tasks-config-list" x-show="$store.tasks.tasks.length > 0">
              <template x-for="task in $store.tasks.tasks" :key="task.id">
                <li>
                  <div :class="{'chat-list-button': true, 'font-bold': task.id === $store.tasks.selected, 'has-task-container': true}"
                       @click="$store.tasks.selectTask(task.id)">
                    <div class="task-container task-container-vertical">
                      <span class="task-name"
                            :title="(task.task_name || `Task #${task.no}`) + ' (' + (task.name || `Chat #${task.no}`) + ')'"
                            x-text="(task.task_name || `Task #${task.no}`) + ' (' + (task.name || `Chat #${task.no}`) + ')'"
                            :data-task-id="task.id"></span>
                      <div class="task-info-line">
                        <span class="scheduler-status-badge scheduler-status-badge-small"
                              :class="task.state ? `scheduler-status-${task.state}` : 'scheduler-status-idle'"
                              x-text="task.state || 'idle'"></span>
                        <button class="edit-button"
                                @click.stop="$store.tasks.openDetail(task.id)"
                                title="View task details" style="margin-left: auto; margin-right: 5px;">
                          <svg xmlns="http://www.w3.org/2000/svg" width="16" height="16" viewBox="0 0 512 512" fill="var(--color-primary)" stroke="currentColor" stroke-width="2" stroke-linecap="round" stroke-linejoin="round">
                            <path d="M256 0c70.69 0 134.69 28.66 181.02 74.98C483.34 121.3 512 185.31 512 256c0 70.69-28.66 134.7-74.98 181.02C390.69 483.34 326.69 512 256 512c-70.69 0-134.69-28.66-181.02-74.98C28.66 390.69 0 326.69 0 256c0-70.69 28.66-134.69 74.98-181.02C121.31 28.66 185.31 0 256 0zm-9.96 161.03c0-4.28.76-8.26 2.27-11.91 1.5-3.63 3.77-6.94 6.79-9.91 3-2.95 6.29-5.2 9.84-6.7 3.57-1.5 7.41-2.28 11.52-2.28 4.12 0 7.96.78 11.49 2.27 3.54 1.51 6.78 3.76 9.75 6.73 2.95 2.97 5.16 6.26 6.64 9.91 1.49 3.63 2.22 7.61 2.22 11.89 0 4.17-.73 8.08-2.21 11.69-1.48 3.6-3.68 6.94-6.65 9.97-2.94 3.03-6.18 5.32-9.72 6.84-3.54 1.51-7.38 2.29-11.52 2.29-4.22 0-8.14-.76-11.75-2.26-3.58-1.51-6.86-3.79-9.83-6.79-2.94-3.02-5.16-6.34-6.63-9.97-1.48-3.62-2.21-7.54-2.21-11.77zm13.4 178.16c-1.11 3.97-3.35 11.76 3.3 11.76 1.44 0 3.27-.81 5.46-2.4 2.37-1.71 5.09-4.31 8.13-7.75 3.09-3.5 6.32-7.65 9.67-12.42 3.33-4.76 6.84-10.22 10.49-16.31.37-.65 1.23-.87 1.89-.48l12.36 9.18c.6.43.73 1.25.35 1.86-5.69 9.88-11.44 18.51-17.26 25.88-5.85 7.41-11.79 13.57-17.8 18.43l-.1.06c-6.02 4.88-12.19 8.55-18.51 11.01-17.58 6.81-45.36 5.7-53.32-14.83-5.02-12.96-.9-27.69 3.06-40.37l19.96-60.44c1.28-4.58 2.89-9.62 3.47-14.33.97-7.87-2.49-12.96-11.06-12.96h-17.45c-.76 0-1.38-.62-1.38-1.38l.08-.48 4.58-16.68c.16-.62.73-1.04 1.35-1.02l89.12-2.79c.76-.03 1.41.57 1.44 1.33l-.07.43-37.76 124.7zm158.3-244.93c-41.39-41.39-98.58-67-161.74-67-63.16 0-120.35 25.61-161.74 67-41.39 41.39-67 98.58-67 161.74 0 63.16 25.61 120.35 67 161.74 41.39 41.39 98.58 67 161.74 67 63.16 0 120.35-25.61 161.74-67 41.39-41.39 67-98.58 67-161.74 0-63.16-25.61-120.35-67-161.74z"/>
                          </svg>
                        </button>
                        <button class="edit-button" title="Clear task chat"
                                @click.stop="$store.tasks.reset(task.id)" style="margin-right: 5px;">
                          <svg xmlns="http://www.w3.org/2000/svg" width="16" height="16" viewBox="0 0 122.88 121.1" fill="var(--color-primary)" stroke="currentColor" stroke-width="2" stroke-linecap="round" stroke-linejoin="round">
                            <path d="M62.89,56.03c1.11-0.35,2.34-0.25,3.72,0.37l10.4,7.87c2.26,1.71,4.24,3.78,2.73,6.9 c-0.51,1.06-1.4,2.1-2.38,3.49l-0.53,0.75c-1.97,2.8-2.61,2-5.71,1.83c0.56,13.37,1.75,27.82-2.64,40.88 c-0.87,2.7-3.32,3.44-6.95,2.71l-6.1-2.03c4.11-6.14,6.16-13.85,6.44-22.89c-3.46,8.58-6.8,16.96-10.68,20.86l-6.28-2.08 c0.61-3.05,1.05-5.43,0.35-6.9l-4.07,4.24l-9.33-5.77c6.36-3.36,11.62-7.87,15.6-13.73c-6.69,5.01-12.76,8.1-18.14,8.99 c-2.75,0.83-4.49,0.35-5.16-1.53c-0.48-1.34-0.05-1.77,0.81-2.86c1.11-1.41,2.61-2.67,4.35-3.79c-3.13,1.1-4.64,0.95-6.37,1.51 c-4.9,1.59-9.94-1.86-8.26-6.9c1.07-3.23,3.54-3.09,6.67-4.07l5.42-1.69c-5.19,0.28-10.32,0.45-15.02-0.25 c-5.4-0.8-5.31-0.99-8.24-5.38c-3.94-5.91-6.25-11.45,2.52-9.16c16.73,3.18,33.56,5.34,51.25-0.98c-0.76-1.32-0.9-2.57-0.5-3.73 C57.37,60.94,61.13,56.58,62.89,56.03L62.89,56.03z M113.8,2.42L74.45,51.53c-4.71,6.68,3.2,11.91,8.39,5.64l39.2-49.27 C125.12,1.86,119.13-3.16,113.8,2.42L113.8,2.42z"/>
                          </svg>
                        </button>
                        <button class="edit-button" title="Delete task" @click.stop="$store.tasks.deleteTask(task.id)">X</button>
                      </div>
                    </div>
                  </div>
                </li>
              </template>
            </ul>
            <div class="empty-list-message" x-show="$store.tasks.tasks.length === 0">
              <p><i>No tasks to list.</i></p>
            </div>
          </div>
          </div>
        </div>
      </div>
    </template>
  </div>
    </template>
  </div>

  <style>
<<<<<<< HEAD
=======
    /* Root wrappers provide flex context when embedded */
    .tasks-list-root,
    .tasks-list-inner {
      display: contents;
    }
    
    /* tasks-list-body is the flex container inside the collapse wrapper */
    .tasks-list-body {
      display: flex;
      flex-direction: column;
      flex: 1 1 auto;
      min-height: 0;
    }
>>>>>>> 3b7c5a12
    .tasks-list-container .section-header {
      position: sticky;
      top: 0;
      flex-shrink: 0;
      z-index: 10;
    }
<<<<<<< HEAD
  
    .tasks-list-container {
      display: flex;
      flex-direction: column;
      max-height: 100%;
      overflow: hidden;
      position: relative;
    }
  
=======

    .tasks-list-container {
      display: flex;
      flex-direction: column;
      flex: 1;
      min-height: 0;
      overflow: hidden;
      position: relative;
    }
    
>>>>>>> 3b7c5a12
    /* Scrollable tasks config list */
    .tasks-config-list {
      flex: 1;
      min-height: 0;
      overflow-y: auto;
<<<<<<< HEAD
      scroll-behavior: smooth;
      scrollbar-width: none; /* Firefox */
      -ms-overflow-style: none; /* IE/Edge */
=======
      -webkit-overflow-scrolling: touch; /* smooth scrolling on iOS */
      scroll-behavior: smooth;
      scrollbar-width: none; /* Firefox */
      -ms-overflow-style: none; /* IE/Edge */
      overscroll-behavior: contain; /* avoid scroll chaining */
>>>>>>> 3b7c5a12
    }
    /* Hide scrollbar for Chrome/Safari/Webkit */
    .tasks-config-list::-webkit-scrollbar {
      display: none;
<<<<<<< HEAD
=======
      width: 0;
      height: 0;
>>>>>>> 3b7c5a12
    }
  
    .task-name { display: block; width: 100%; overflow: hidden; text-overflow: ellipsis; white-space: nowrap; padding: 3px 0; margin-left: 10px; cursor: pointer; border-radius: 4px; transition: background-color 0.2s; font-size: var(--font-size-small); margin-bottom: 2px; }
    .task-name:hover { background-color: rgba(255,255,255,0.1); text-decoration: none; }
    .light-mode .task-name:hover { background-color: rgba(0,0,0,0.05); }
  
    .task-info-line { display: flex; justify-content: space-between; align-items: center; width: 100%; margin-top: 2px; margin-left: 5px; }
  
    .task-container-vertical { display: flex; flex-direction: column; width: 100%; gap: 6px; }
  
    /* Scheduler badges (subset used in sidebar) */
    .scheduler-status-badge { display: inline-block; padding: 4px 8px; border-radius: 4px; font-size: 12px; font-weight: 500; text-transform: capitalize; white-space: nowrap; }
    .scheduler-status-badge-small { font-size: 10px; padding: 2px 6px; margin-right: 5px; min-width: 40px; text-align: center; }
    .scheduler-status-idle { background-color: rgba(0, 100, 0, 0.2); color: #2a9d8f; border: 1px solid rgba(42, 157, 143, 0.3); }
    .scheduler-status-running { background-color: rgba(0, 60, 120, 0.2); color: #4361ee; border: 1px solid rgba(67, 97, 238, 0.3); }
    .scheduler-status-disabled { background-color: rgba(70, 70, 70, 0.2); color: #6c757d; border: 1px solid rgba(108, 117, 125, 0.3); }
    .scheduler-status-error { background-color: rgba(120, 0, 0, 0.2); color: #e63946; border: 1px solid rgba(230, 57, 70, 0.3); }
    .light-mode .scheduler-status-idle { background-color: rgba(42, 157, 143, 0.1); color: #1a6f65; }
    .light-mode .scheduler-status-running { background-color: rgba(67, 97, 238, 0.1); color: #2540b3; }
    .light-mode .scheduler-status-disabled { background-color: rgba(108, 117, 125, 0.1); color: #495057; }
    .light-mode .scheduler-status-error { background-color: rgba(230, 57, 70, 0.1); color: #c5283d; }
  
    .empty-list-message { display: flex; justify-content: center; align-items: center; height: 100px; color: var(--color-secondary); text-align: center; opacity: 0.7; font-style: italic; }
    .light-mode .empty-list-message { color: var(--color-secondary-light); }
  </style>
</body>
</html><|MERGE_RESOLUTION|>--- conflicted
+++ resolved
@@ -64,8 +64,6 @@
   </div>
 
   <style>
-<<<<<<< HEAD
-=======
     /* Root wrappers provide flex context when embedded */
     .tasks-list-root,
     .tasks-list-inner {
@@ -79,24 +77,12 @@
       flex: 1 1 auto;
       min-height: 0;
     }
->>>>>>> 3b7c5a12
     .tasks-list-container .section-header {
       position: sticky;
       top: 0;
       flex-shrink: 0;
       z-index: 10;
     }
-<<<<<<< HEAD
-  
-    .tasks-list-container {
-      display: flex;
-      flex-direction: column;
-      max-height: 100%;
-      overflow: hidden;
-      position: relative;
-    }
-  
-=======
 
     .tasks-list-container {
       display: flex;
@@ -107,32 +93,22 @@
       position: relative;
     }
     
->>>>>>> 3b7c5a12
     /* Scrollable tasks config list */
     .tasks-config-list {
       flex: 1;
       min-height: 0;
       overflow-y: auto;
-<<<<<<< HEAD
-      scroll-behavior: smooth;
-      scrollbar-width: none; /* Firefox */
-      -ms-overflow-style: none; /* IE/Edge */
-=======
       -webkit-overflow-scrolling: touch; /* smooth scrolling on iOS */
       scroll-behavior: smooth;
       scrollbar-width: none; /* Firefox */
       -ms-overflow-style: none; /* IE/Edge */
       overscroll-behavior: contain; /* avoid scroll chaining */
->>>>>>> 3b7c5a12
     }
     /* Hide scrollbar for Chrome/Safari/Webkit */
     .tasks-config-list::-webkit-scrollbar {
       display: none;
-<<<<<<< HEAD
-=======
       width: 0;
       height: 0;
->>>>>>> 3b7c5a12
     }
   
     .task-name { display: block; width: 100%; overflow: hidden; text-overflow: ellipsis; white-space: nowrap; padding: 3px 0; margin-left: 10px; cursor: pointer; border-radius: 4px; transition: background-color 0.2s; font-size: var(--font-size-small); margin-bottom: 2px; }
