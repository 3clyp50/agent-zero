<!DOCTYPE html>
<html lang="en">

<head>
    <meta charset="UTF-8">
    <meta name="viewport" content="width=device-width, initial-scale=1, maximum-scale=1">
    <title>Agent Zero</title>
    <link rel="icon" type="image/svg+xml" href="public/favicon.svg">
    <link rel="stylesheet" href="index.css">
    <link rel="stylesheet" href="css/messages.css">
    <link rel="stylesheet" href="components/messages/action-buttons/simple-action-buttons.css">
    <link rel="stylesheet" href="css/toast.css">
    <link rel="stylesheet" href="css/settings.css">
    <link rel="stylesheet" href="css/file_browser.css">
    <link rel="stylesheet" href="css/modals.css">
    <link rel="stylesheet" href="css/modals2.css">
    <link rel="stylesheet" href="css/speech.css">
    <link rel="stylesheet" href="css/history.css">
    <link rel="stylesheet" href="css/scheduler-datepicker.css">
    <link rel="stylesheet" href="css/notification.css">

    <!-- Flatpickr for datetime picker -->
    <link rel="stylesheet" href="vendor/flatpickr/flatpickr.min.css">
    <script src="vendor/flatpickr/flatpickr.min.js"></script>

    <script>
        globalThis.safeCall = function (name, ...args) {
            if (window[name]) window[name](...args)
        }
    </script>

    <!-- Pre-initialize schedulerSettings to ensure Alpine doesn't miss it -->
    <script>
        // Pre-define schedulerSettings skeleton to ensure it's available to Alpine
        globalThis.schedulerSettings = function () {
            return {
                tasks: [],
                isLoading: true,
                selectedTask: null,
                expandedTaskId: null,
                sortField: 'name',
                sortDirection: 'asc',
                filterType: 'all',
                filterState: 'all',
                pollingInterval: null,
                pollingActive: false,
                editingTask: {
                    name: '',
                    type: 'scheduled',
                    state: 'idle',
                    schedule: {
                        minute: '*',
                        hour: '*',
                        day: '*',
                        month: '*',
                        weekday: '*',
                        timezone: ''
                    },
                    token: '',
                    plan: {
                        todo: [],
                        in_progress: null,
                        done: []
                    },
                    system_prompt: '',
                    prompt: '',
                    attachments: []
                },
                isCreating: false,
                isEditing: false,
                showLoadingState: false,
                viewMode: 'list',
                selectedTaskForDetail: null,
                attachmentsText: '',
                filteredTasks: [],
                // Minimal init to avoid errors
                init() {
                    console.log('Basic schedulerSettings initialized');
                    // Watch for task type changes
                    this.$watch('editingTask.type', (newType) => {
                        if (newType === 'planned') {
                            // When switching to planned task type, initialize the datetime picker
                            this.$nextTick(() => {
                                if (this.initFlatpickr) {
                                    if (this.isCreating) {
                                        this.initFlatpickr('create');
                                    } else if (this.isEditing) {
                                        this.initFlatpickr('edit');
                                    }
                                }
                            });
                        }
                    });
                }
            };
        };
    </script>

    <!-- Load module scripts first -->
    <script type="module" src="js/scheduler.js"></script>
    <script type="module" src="js/history.js"></script>

    <script type="module" src="index.js"></script>

    <!-- Then load Alpine.js -->
    <script defer src="vendor/alpine/alpine.collapse.min.js"></script>
    <!-- <script defer src="https://cdn.jsdelivr.net/npm/alpinejs@3.14.3/dist/cdn.min.js"></script> -->
    <script type="module" src="js/initFw.js"></script>

    <script src="vendor/ace-min/ace.js"></script>
    <link href="vendor/ace-min/ace.min.css" rel="stylesheet">
    <!-- KaTeX CSS -->
    <link rel="stylesheet" href="vendor/katex/katex.min.css" crossorigin="anonymous">

    <!-- KaTeX javascript -->
    <script defer src="vendor/katex/katex.min.js" crossorigin="anonymous"></script>
    <script defer src="vendor/katex/katex.auto-render.min.js" crossorigin="anonymous"></script>

    <!-- QR Code Library -->
    <script src="vendor/qrcode.min.js"></script>

    <!-- Google Icons -->
    <link rel="stylesheet" href="vendor/google/google-icons.css" />

    <!-- Link the PWA manifest file -->
    <link rel="manifest" href="js/manifest.json">

    <!-- Non-module scripts after Alpine.js -->
    <script type="text/javascript" src="js/settings.js"></script>
    <script type="text/javascript" src="js/file_browser.js"></script>
    <script type="text/javascript" src="js/modal.js"></script>
    <script type="module" src="js/tunnel.js"></script>
    <script type="module">
        import { store as sidebarStore } from "/components/sidebar/sidebar-store.js";
        import { store as chatsStore } from "/components/sidebar/chats/chats-store.js";
        import { store as tasksStore } from "/components/sidebar/tasks/tasks-store.js";
        import { store as tabsStore } from "/components/sidebar/tabs-store.js";
    </script>
    <script>
        // Expose git info for sidebar component
        globalThis.gitinfo = { version: "{{version_no}}", commit_time: "{{version_time}}" };
    </script>
</head>

<body class="dark-mode device-pointer">
    <div class="container">
<<<<<<< HEAD
        <!-- Sidebar Overlay -->
        <div id="sidebar-overlay" class="sidebar-overlay" x-data :class="{'visible': $store.sidebar.isOpen && $store.sidebar.isMobile()}" @click="$store.sidebar.close()"></div>
        <!-- Sidebar Header (Logo and Hamburger icon) -->
        <x-component path="sidebar/top-section/header-icons.html"></x-component>
        <!-- Left Sidebar (Quick Actions, Tabs, Chats List, Tasks List) -->
        <x-component path="sidebar/left-sidebar.html"></x-component>
        
        <!-- Right Panel (Message History and Input Section) -->
        <div id="right-panel" class="panel" :class="{'expanded': !$store.sidebar.isOpen}">
            <!-- Time and Date -->
=======
        <div id="sidebar-overlay" class="sidebar-overlay hidden"></div>
        <div class="icons-section" id="hide-button" x-data="{ connected: true }">
            <!--Sidebar-->
            <!-- Sidebar Toggle Button -->
            <button id="toggle-sidebar" class="toggle-sidebar-button" aria-label="Toggle Sidebar" aria-expanded="false">
                <span aria-hidden="true">
                    <!-- Hamburger Icon -->
                    <svg id="sidebar-hamburger-svg" xmlns="http://www.w3.org/2000/svg" width="22" height="22"
                        viewBox="0 0 24 24" fill="CurrentColor">
                        <path d="M3 13h18v-2H3v2zm0 4h18v-2H3v2zm0-8h18V7H3v2z"></path>
                    </svg>
                </span>
            </button>

            <div id="logo-container">
                <a href="https://github.com/agent0ai/agent-zero" target="_blank" rel="noopener noreferrer">
                    <img src="./public/splash.jpg" alt="a0" width="22" height="22">
                </a>
            </div>
        </div>

        <div id="left-panel" class="panel">
            <!--Sidebar upper elements-->
            <div class="left-panel-top">
                <div class="config-section" x-data="{ showQuickActions: true }">
                    <button class="config-button" id="resetChat" @click="resetChat()">Reset Chat</button>
                    <button class="config-button" id="newChat" @click="newChat()">New Chat</button>
                    <button class="config-button" id="loadChats" @click="loadChats()">Load Chat</button>
                    <button class="config-button" id="loadChat" @click="saveChat()">Save Chat</button>
                    <button class="config-button" id="restart" @click="restart()">Restart</button>
                    <button class="config-button" id="settings" @click="settingsModalProxy.openModal()"><svg
                            xmlns="http://www.w3.org/2000/svg" version="1.1" viewBox="-5.0 -17.0 110.0 135.0"
                            fill="currentColor" width="24" height="24">
                            <path
                                d="m52.301 90.102h-4.1016c-3 0-5 0-6.8984-1.3984-1.8984-1.3984-2.5-3.3008-3.5-6.1016l-1.1016-3.6016c-0.19922-0.60156-0.69922-1.1992-1.3984-1.6016l-1.1016-0.60156c-0.60156-0.30078-1.5-0.39844-2.3008-0.19922l-4.3008 1.1992c-3.1016 0.89844-5.1016 1.5-7.3984 0.5-2.3008-0.89844-3.3984-2.8008-5-5.6016l-1.8008-3.1016c-1.5-2.5-2.5-4.3008-2.3008-6.6992 0.19922-2.3984 1.6016-3.8008 3.6016-6.1016l3.8008-4.1992c0.19922-0.19922 0.60156-1.3984 0.60156-2.6016 0-1.1016-0.5-2.3008-0.80078-2.6992l-3.6016-4c-2-2.1992-3.3008-3.6992-3.6016-6.1016-0.19922-2.3984 0.80078-4.1992 2.3008-6.6992l1.8008-3.1016c1.6016-2.8008 2.6992-4.6016 5-5.6016 2.3008-0.89844 4.3008-0.39844 7.3984 0.5l4.3984 1.1992c0.69922 0.10156 1.5 0 2.3008-0.30078l1.1016-0.60156c0.5-0.30078 1-0.89844 1.3008-1.6992l1.1992-3.5c0.89844-2.8008 1.6016-4.6992 3.5-6.1016 1.8984-1.3984 3.8984-1.3984 6.8984-1.3984h4.1016c3 0 5 0 6.8984 1.3984 1.8984 1.3984 2.5 3.1992 3.5 6.1016l1.1992 3.6016c0.19922 0.60156 0.69922 1.1992 1.3984 1.6016l1.1016 0.60156c0.60156 0.30078 1.5 0.39844 2.3008 0.19922l4.3008-1.1992c3.1016-0.89844 5.1016-1.5 7.3984-0.5 2.3008 0.89844 3.3984 2.8008 5 5.5l1.8008 3.1016c1.3984 2.5 2.5 4.3008 2.3008 6.6992-0.19922 2.3984-1.6016 3.8008-3.6016 6.1016l-3.9961 4.4062c-0.19922 0.19922-0.60156 1.3984-0.60156 2.6016 0 1.1016 0.5 2.3008 0.80078 2.6992l3.6016 4c2 2.1992 3.3008 3.6992 3.6016 6.1016 0.19922 2.3984-0.80078 4.1992-2.3008 6.6992l-1.8008 3.1016c-1.6016 2.8008-2.6992 4.6016-5 5.6016-2.3008 0.89844-4.3984 0.39844-7.3984-0.5l-4.3984-1.1992c-0.69922-0.10156-1.5 0-2.3008 0.30078l-1.1016 0.60156c-0.5 0.30078-1 0.89844-1.3008 1.6992l-1.1992 3.5c-0.89844 2.8008-1.6016 4.6992-3.5 6.1016-1.8008 1.293-3.8008 1.293-6.8008 1.293zm-6.6016-7.3008c0.5 0.10156 1.6016 0.10156 2.6016 0.10156h4.1016c1 0 2 0 2.6016-0.10156 0.19922-0.5 0.60156-1.5 0.89844-2.3984l1.1992-3.6016c0.89844-2.3008 2.3984-4.1992 4.3984-5.3984l1.3984-0.80078c2.3984-1.3008 5.1016-1.6016 7.6016-1l4.6016 1.3008c1 0.30078 2.1016 0.60156 2.6992 0.69922 0.30078-0.5 0.89844-1.5 1.3984-2.3984l1.8008-3.1016c0.5-0.80078 1-1.8008 1.1992-2.3008-0.30078-0.39844-1-1.1992-1.6992-2l-3.8008-4.1992c-1.6016-2-2.5-4.8008-2.5-7.3984 0-2.6016 0.89844-5.3984 2.3008-7.3008l3.8984-4.3984c0.69922-0.69922 1.3984-1.5 1.6992-2-0.19922-0.5-0.80078-1.3984-1.1992-2.3008l-1.8984-3.1016c-0.5-0.89844-1.1016-1.8984-1.3984-2.3984-0.60156 0.10156-1.6992 0.39844-2.6992 0.69922l-4.3984 1.3008c-2.6992 0.60156-5.3008 0.30078-7.6016-0.89844l-1.4023-0.80469c-2.1016-1.3984-3.6016-3.1992-4.3984-5.3984l-1.3008-3.8008c-0.30078-0.89844-0.60156-1.8984-0.89844-2.3984-0.5-0.10156-1.6016-0.10156-2.6016-0.10156h-4.1016c-1 0-2 0-2.6016 0.10156-0.19922 0.5-0.60156 1.5-0.89844 2.3984l-1.1992 3.6016c-0.89844 2.3008-2.3984 4.1992-4.3984 5.3984l-1.3984 0.80078c-2.3984 1.3008-5.1016 1.6016-7.6016 1l-4.6016-1.3008c-1-0.30078-2.1016-0.60156-2.6992-0.69922-0.30078 0.5-0.89844 1.5-1.3984 2.3984l-1.8008 3.1016c-0.5 0.80078-1 1.8008-1.1992 2.3008 0.30078 0.39844 1 1.1992 1.6992 2l3.8008 4.1992c1.6016 2 2.5 4.8008 2.5 7.3984 0 2.6016-0.89844 5.3984-2.3008 7.3008l-3.8984 4.3984c-0.69922 0.69922-1.3984 1.5-1.6992 2 0.19922 0.5 0.80078 1.3984 1.1992 2.3008l1.8008 3.1016c0.5 0.89844 1.1016 1.8984 1.3984 2.3984 0.60156-0.10156 1.6992-0.39844 2.6992-0.69922l4.3984-1.1992c2.6992-0.60156 5.3008-0.30078 7.6016 0.89844l1.3984 0.80078c2.1016 1.3008 3.6016 3.1992 4.3984 5.3984l1.3008 3.8008c0.5 0.80078 0.80078 1.8008 1 2.3008z">
                            </path>
                            <path
                                d="m50.301 66.5c-9 0-16.398-7.3008-16.398-16.398 0-9.1016 7.3008-16.398 16.398-16.398 9.1016 0 16.398 7.3008 16.398 16.398 0 9.0977-7.3984 16.398-16.398 16.398zm0-25.5c-5 0-9.1016 4.1016-9.1016 9.1016s4.1016 9.1016 9.1016 9.1016 9.1016-4.1016 9.1016-9.1016c-0.003906-5-4.1016-9.1016-9.1016-9.1016z">
                            </path>
                        </svg>Settings</button>
                    <button class="config-button" id="memory-dash"
                        @click="openModal('settings/memory/memory-dashboard.html');">Memory</button>


                </div>

                <!-- Tabs container -->
                <div class="tabs-container">
                    <div class="tabs">
                        <div class="tab active" id="chats-tab">Chats</div>
                        <div class="tab" id="tasks-tab">Tasks</div>
                    </div>
                </div>

                <!-- Chats List -->
                <div class="config-section" id="chats-section" x-data="{ contexts: [], selected: '' }"
                    x-show="contexts.length > 0 || true">
                    <div class="chats-list-container">
                        <ul class="config-list" x-show="contexts.length > 0">
                            <template x-for="context in contexts">
                                <li>
                                    <div :class="{'chat-list-button': true, 'font-bold': context.id === selected}"
                                        @click="selected = context.id; selectChat(context.id)">
                                        <span class="chat-name"
                                            :title="context.name ? context.name : 'Chat #' + context.no"
                                            x-text="context.name ? context.name : 'Chat #' + context.no"></span>
                                    </div>
                                    <button class="edit-button" @click="killChat(context.id)">X</button>
                                </li>
                            </template>
                        </ul>
                        <div class="empty-list-message" x-show="contexts.length === 0">
                            <p><i>No chats to list.</i></p>
                        </div>
                    </div>
                </div>

                <!-- Tasks List -->
                <div class="config-section" id="tasks-section" x-data="{
                    tasks: [],
                    selected: '',
                    openTaskDetail(taskId) {
                        globalThis.openTaskDetail(taskId);
                    }
                }" style="display: none;">
                    <div class="tasks-list-container">
                        <ul class="config-list" x-show="tasks.length > 0">
                            <template x-for="task in tasks">
                                <li>
                                    <div :class="{'chat-list-button': true, 'font-bold': task.id === selected, 'has-task-container': true}"
                                        @click="selected = task.id; selectChat(task.id)">
                                        <!-- Task container with a vertical layout -->
                                        <div class="task-container task-container-vertical">
                                            <!-- Task name on its own line with full width -->
                                            <span class="task-name"
                                                :title="(task.task_name || `Task #${task.no}`) + ' (' + (task.name || `Chat #${task.no}`) + ')'"
                                                x-text="(task.task_name || `Task #${task.no}`) + ' (' + (task.name || `Chat #${task.no}`) + ')'"
                                                :data-task-id="task.id"></span>
                                            <!-- Second line with status badge and action button -->
                                            <div class="task-info-line">
                                                <!-- Status badge (reusing scheduler styling) -->
                                                <span class="scheduler-status-badge scheduler-status-badge-small"
                                                    :class="task.state ? `scheduler-status-${task.state}` : 'scheduler-status-idle'"
                                                    x-text="task.state || 'idle'"></span>
                                                <!-- Action buttons -->
                                                <button class="edit-button" @click.stop="openTaskDetail(task.id)"
                                                    title="View task details"
                                                    style="margin-left: auto; margin-right: 5px;">
                                                    <svg xmlns="http://www.w3.org/2000/svg" width="16" height="16"
                                                        viewBox="0 0 512 512" fill="var(--color-primary)"
                                                        stroke="currentColor" stroke-width="2" stroke-linecap="round"
                                                        stroke-linejoin="round">
                                                        <path
                                                            d="M256 0c70.69 0 134.69 28.66 181.02 74.98C483.34 121.3 512 185.31 512 256c0 70.69-28.66 134.7-74.98 181.02C390.69 483.34 326.69 512 256 512c-70.69 0-134.69-28.66-181.02-74.98C28.66 390.69 0 326.69 0 256c0-70.69 28.66-134.69 74.98-181.02C121.31 28.66 185.31 0 256 0zm-9.96 161.03c0-4.28.76-8.26 2.27-11.91 1.5-3.63 3.77-6.94 6.79-9.91 3-2.95 6.29-5.2 9.84-6.7 3.57-1.5 7.41-2.28 11.52-2.28 4.12 0 7.96.78 11.49 2.27 3.54 1.51 6.78 3.76 9.75 6.73 2.95 2.97 5.16 6.26 6.64 9.91 1.49 3.63 2.22 7.61 2.22 11.89 0 4.17-.73 8.08-2.21 11.69-1.48 3.6-3.68 6.94-6.65 9.97-2.94 3.03-6.18 5.32-9.72 6.84-3.54 1.51-7.38 2.29-11.52 2.29-4.22 0-8.14-.76-11.75-2.26-3.58-1.51-6.86-3.79-9.83-6.79-2.94-3.02-5.16-6.34-6.63-9.97-1.48-3.62-2.21-7.54-2.21-11.77zm13.4 178.16c-1.11 3.97-3.35 11.76 3.3 11.76 1.44 0 3.27-.81 5.46-2.4 2.37-1.71 5.09-4.31 8.13-7.75 3.09-3.5 6.32-7.65 9.67-12.42 3.33-4.76 6.84-10.22 10.49-16.31.37-.65 1.23-.87 1.89-.48l12.36 9.18c.6.43.73 1.25.35 1.86-5.69 9.88-11.44 18.51-17.26 25.88-5.85 7.41-11.79 13.57-17.8 18.43l-.1.06c-6.02 4.88-12.19 8.55-18.51 11.01-17.58 6.81-45.36 5.7-53.32-14.83-5.02-12.96-.9-27.69 3.06-40.37l19.96-60.44c1.28-4.58 2.89-9.62 3.47-14.33.97-7.87-2.49-12.96-11.06-12.96h-17.45c-.76 0-1.38-.62-1.38-1.38l.08-.48 4.58-16.68c.16-.62.73-1.04 1.35-1.02l89.12-2.79c.76-.03 1.41.57 1.44 1.33l-.07.43-37.76 124.7zm158.3-244.93c-41.39-41.39-98.58-67-161.74-67-63.16 0-120.35 25.61-161.74 67-41.39 41.39-67 98.58-67 161.74 0 63.16 25.61 120.35 67 161.74 41.39 41.39 98.58 67 161.74 67 63.16 0 120.35-25.61 161.74-67 41.39-41.39 67-98.58 67-161.74 0-63.16-25.61-120.35-67-161.74z" />
                                                    </svg>
                                                </button>
                                                <button class="edit-button" @click.stop="resetChat(task.id)"
                                                    style="margin-right: 5px;" title="Clear task chat">
                                                    <svg xmlns="http://www.w3.org/2000/svg" width="16" height="16"
                                                        viewBox="0 0 122.88 121.1" fill="var(--color-primary)"
                                                        stroke="currentColor" stroke-width="2" stroke-linecap="round"
                                                        stroke-linejoin="round">
                                                        <path
                                                            d="M62.89,56.03c1.11-0.35,2.34-0.25,3.72,0.37l10.4,7.87c2.26,1.71,4.24,3.78,2.73,6.9 c-0.51,1.06-1.4,2.1-2.38,3.49l-0.53,0.75c-1.97,2.8-2.61,2-5.71,1.83c0.56,13.37,1.75,27.82-2.64,40.88 c-0.87,2.7-3.32,3.44-6.95,2.71l-6.1-2.03c4.11-6.14,6.16-13.85,6.44-22.89c-3.46,8.58-6.8,16.96-10.68,20.86l-6.28-2.08 c0.61-3.05,1.05-5.43,0.35-6.9l-4.07,4.24l-9.33-5.77c6.36-3.36,11.62-7.87,15.6-13.73c-6.69,5.01-12.76,8.1-18.14,8.99 c-2.75,0.83-4.49,0.35-5.16-1.53c-0.48-1.34-0.05-1.77,0.81-2.86c1.11-1.41,2.61-2.67,4.35-3.79c-3.13,1.1-4.64,0.95-6.37,1.51 c-4.9,1.59-9.94-1.86-8.26-6.9c1.07-3.23,3.54-3.09,6.67-4.07l5.42-1.69c-5.19,0.28-10.32,0.45-15.02-0.25 c-5.4-0.8-5.31-0.99-8.24-5.38c-3.94-5.91-6.25-11.45,2.52-9.16c16.73,3.18,33.56,5.34,51.25-0.98c-0.76-1.32-0.9-2.57-0.5-3.73 C57.37,60.94,61.13,56.58,62.89,56.03L62.89,56.03z M113.8,2.42L74.45,51.53c-4.71,6.68,3.2,11.91,8.39,5.64l39.2-49.27 C125.12,1.86,119.13-3.16,113.8,2.42L113.8,2.42z" />
                                                    </svg>
                                                </button>
                                                <button title="Delete task" class="edit-button"
                                                    @click.stop="deleteTaskGlobal(task.id)">X</button>

                                            </div>
                                        </div>
                                    </div>
                                </li>
                            </template>
                        </ul>
                        <div class="empty-list-message" x-show="tasks.length === 0">
                            <p><i>No tasks to list.</i></p>
                        </div>
                    </div>
                </div>
            </div>
            <!--Sidebar lower elements-->
            <div class="left-panel-bottom">
                <!-- Preferences -->
                <div class="pref-section" x-data="{ prefOpen: true }">
                    <span>
                        <h3 class="pref-header" @click="prefOpen = !prefOpen">
                            Preferences
                            <svg class="arrow-icon" xmlns="http://www.w3.org/2000/svg" viewBox="0 0 24 24" fill="none"
                                stroke="currentColor" stroke-width="2" width="16" height="16"
                                :class="{'rotated': !prefOpen}">
                                <path d="M8 4l8 8-8 8" />
                            </svg>
                        </h3>
                        <ul class="config-list" id="pref-list" x-show="prefOpen" x-collapse x-transition>
                            <!-- Preferences Items -->
                            <li x-data="{ autoScroll: true }">
                                <span>Autoscroll</span>
                                <label class="switch">
                                    <input id="auto-scroll-switch" type="checkbox" x-model="autoScroll"
                                        x-effect="globalThis.safeCall('toggleAutoScroll',autoScroll)">
                                    <span class="slider"></span>
                                </label>
                            </li>
                            <li x-data="{ darkMode: localStorage.getItem('darkMode') != 'false' }"
                                x-init="$watch('darkMode', val => toggleDarkMode(val))">
                                <span class="switch-label">Dark mode</span>
                                <label class="switch">
                                    <input type="checkbox" x-model="darkMode">
                                    <span class="slider"></span>
                                </label>
                            </li>
                            <li x-data="{ speech: localStorage.getItem('speech') == 'true' }"
                                x-init="$watch('speech', val => toggleSpeech(val))">
                                <span class="switch-label">Speech</span>
                                <label class="switch">
                                    <input type="checkbox" x-model="speech">
                                    <span class="slider"></span>
                                </label>
                            </li>
                            <li x-data="{ showThoughts: true }">
                                <span>Show thoughts</span>
                                <label class="switch">
                                    <input type="checkbox" x-model="showThoughts"
                                        x-effect="globalThis.safeCall('toggleThoughts',showThoughts)">
                                    <span class="slider"></span>
                                </label>
                            </li>
                            <li x-data="{ showJson: false }">
                                <span>Show JSON</span>
                                <label class="switch">
                                    <input type="checkbox" x-model="showJson"
                                        x-effect="globalThis.safeCall('toggleJson',showJson)">
                                    <span class="slider"></span>
                                </label>
                            </li>
                            <li x-data="{ showUtils: false }">
                                <span>Show utility messages</span>
                                <label class="switch">
                                    <input type="checkbox" x-model="showUtils"
                                        x-effect="globalThis.safeCall('toggleUtils',showUtils)">
                                    <span class="slider"></span>
                                </label>
                            </li>
                        </ul>
                    </span>
                </div>
                <!-- Version Info -->
                <div class="version-info">
                    <span id="a0version">Version {{version_no}} {{version_time}}</span>
                </div>
            </div>
        </div>
        <div id="right-panel" class="panel">
            <!--Chat-->
>>>>>>> 30d0b5ae
            <div id="time-date-container">
                <div id="time-date"></div>
                <div class="status-icon" x-data="{ connected: true }">
                    <svg viewBox="0 0 30 30">
                        <!-- Connected State (filled circle) -->
                        <circle class="connected-circle" cx="15" cy="15" r="8"
                            x-bind:fill="connected ? '#00c340' : 'none'" x-bind:opacity="connected ? 1 : 0" />

                        <!-- Disconnected State (outline circle) -->
                        <circle class="disconnected-circle" cx="15" cy="15" r="12" fill="none" stroke="#e40138"
                            stroke-width="3" x-bind:opacity="connected ? 0 : 1" />
                    </svg>
                </div>
                <!-- Notification Toggle positioned next to time-date -->
                <x-component path="notifications/notification-icons.html"></x-component>
            </div>
            <!-- Message History (actual messages) -->
            <div id="chat-history">
            </div>

            <!-- NEW: Toast Stack Component -->
            <div style="position: relative; height: 0;">
                <x-component path="notifications/notification-toast-stack.html"></x-component>
            </div>

            <div id="toast" class="toast">
                <div class="toast__content">
                    <div class="toast__title"></div>
                    <div class="toast__separator"></div>
                    <div class="toast__message"></div>
                </div>
                <button class="toast__copy" style="display: none;">Copy</button>
                <button class="toast__close">Close</button>
            </div>
<<<<<<< HEAD
            <!-- Progress Bar -->
            <x-component path="chat/input/progress.html"></x-component>
            <!-- Input Section -->
            <x-component path="chat/input/chat-bar.html"></x-component>
=======
            <div id="progress-bar-box">
                <h4 id="progress-bar-h">
                    <span id="progress-bar-i">|></span><span id="progress-bar"></span>
                </h4>
                <h4 id="progress-bar-stop-speech" x-data x-cloak x-show="$store.speech.isSpeaking">
                    <span id="stop-speech" @click="$store.speech.stop()" style="cursor: pointer">Stop Speech</span>
                </h4>
            </div>
            <div id="input-section" x-data="{
                paused: false
            }">

                <!-- Attachment Preview section -->
                <div>
                    <x-component path="/chat/attachments/inputPreview.html" />
                </div>

                <!-- Top row with input and buttons -->
                <div class="input-row">
                    <!-- Attachment icon with tooltip -->
                    <div class="attachment-wrapper" x-data="{ showTooltip: false }">
                        <label for="file-input" class="attachment-icon" @mouseover="showTooltip = true"
                            @mouseleave="showTooltip = false">
                            <svg xmlns="http://www.w3.org/2000/svg" width="24" height="24" viewBox="0 0 24 24"
                                fill="currentColor">
                                <path
                                    d="M16.5 6v11.5c0 2.21-1.79 4-4 4s-4-1.79-4-4V5c0-1.38 1.12-2.5 2.5-2.5s2.5 1.12 2.5 2.5v10.5c0 .55-.45 1-1 1s-1-.45-1-1V6H10v9.5c0 1.38 1.12 2.5 2.5 2.5s2.5-1.12 2.5-2.5V5c0-2.21-1.79-4-4-4S7 2.79 7 5v12.5c0 3.04 2.46 5.5 5.5 5.5s5.5-2.46 5.5-5.5V6h-1.5z" />
                            </svg>
                        </label>
                        <input type="file" id="file-input" accept="*" multiple style="display: none"
                            @change="$store.chatAttachments.handleFileUpload($event)">

                        <div x-show="showTooltip" class="tooltip">
                            Add attachments to the message
                        </div>
                    </div>

                    <!-- Container for textarea and button -->
                    <div id="chat-input-container" style="position: relative;">
                        <textarea id="chat-input" placeholder="Type your message here..." rows="1"></textarea>

                        <!-- Expand button inside the textarea container -->
                        <button id="expand-button" @click="$store.fullScreenInputModal.openModal()"
                            aria-label="Expand input">
                            <svg xmlns="http://www.w3.org/2000/svg" viewBox="0 0 24 24" fill="currentColor">
                                <path
                                    d="M7 14H5v5h5v-2H7v-3zm-2-4h2V7h3V5H5v5zm12 7h-3v2h5v-5h-2v3zM14 5v2h3v3h2V5h-5z" />
                            </svg>
                        </button>
                    </div>

                    <div id="chat-buttons-wrapper">

                        <!-- Send button -->
                        <button class="chat-button" id="send-button" aria-label="Send message">
                            <svg xmlns="http://www.w3.org/2000/svg" viewBox="0 0 100 100">
                                <path d="M25 20 L75 50 L25 80" fill="none" stroke="currentColor" stroke-width="15">
                                </path>
                            </svg>
                        </button>

                        <!-- Microphone button -->
                        <button class="chat-button mic-inactive" id="microphone-button"
                            aria-label="Start/Stop recording" @click="$store.speech.handleMicrophoneClick()"
                            x-effect="$store.speech.updateMicrophoneButtonUI()">
                            <svg xmlns="http://www.w3.org/2000/svg" viewBox="0 0 16 18" fill="currentColor">
                                <path
                                    d="m8,12c1.66,0,3-1.34,3-3V3c0-1.66-1.34-3-3-3s-3,1.34-3,3v6c0,1.66,1.34,3,3,3Zm-1,1.9c-2.7-.4-4.8-2.6-5-5.4H0c.2,3.8,3.1,6.9,7,7.5v2h2v-2c3.9-.6,6.8-3.7,7-7.5h-2c-.2,2.8-2.3,5-5,5.4h-2Z" />
                            </svg>

                        </button>

                    </div>
                </div>

                <!-- Bottom row with text buttons -->
                <div class="text-buttons-row">

                    <button class="text-button" @click="pauseAgent(!paused)">
                        <!-- Dynamic path that switches between pause and play icons -->
                        <template x-if="!paused">
                            <svg xmlns="http://www.w3.org/2000/svg" fill="currentColor" viewBox="0 0 24 24"
                                stroke-width="1.5" stroke="currentColor" width="14" height="14">
                                <path d="M6 19h4V5H6v14zm8-14v14h4V5h-4z"></path>
                            </svg>
                        </template>
                        <template x-if="paused">
                            <svg xmlns="http://www.w3.org/2000/svg" fill="currentColor" viewBox="0 0 24 24"
                                stroke-width="1.8" stroke="currentColor" width="14" height="14">
                                <path d="M8 5v14l11-7z"></path>
                            </svg>
                        </template>
                        </svg>
                        <span x-text="paused ? 'Resume Agent' : 'Pause Agent'"></span>
                    </button>

                    <button class="text-button" @click="loadKnowledge()"><svg xmlns="http://www.w3.org/2000/svg"
                            fill="none" viewBox="0 0 24 24" stroke-width="1.5" stroke="currentColor">
                            <path stroke-linecap="round" stroke-linejoin="round"
                                d="M3 16.5v2.25A2.25 2.25 0 0 0 5.25 21h13.5A2.25 2.25 0 0 0 21 18.75V16.5m-13.5-9L12 3m0 0 4.5 4.5M12 3v13.5">
                            </path>
                        </svg>
                        <p>Import knowledge</p>
                    </button>
                    <button class="text-button" id="work_dir_browser" @click="fileBrowserModalProxy.openModal()">
                        <svg xmlns="http://www.w3.org/2000/svg" viewBox="0 0 123.37 92.59">
                            <path
                                d="m5.72,11.5l-3.93,8.73h119.77s-3.96-8.73-3.96-8.73h-60.03c-1.59,0-2.88-1.29-2.88-2.88V1.75H13.72v6.87c0,1.59-1.29,2.88-2.88,2.88h-5.12Z"
                                fill="none" stroke="currentColor" stroke-linejoin="round" stroke-width="7"></path>
                            <path
                                d="m6.38,20.23H1.75l7.03,67.03c.11,1.07.55,2.02,1.2,2.69.55.55,1.28.89,2.11.89h97.1c.82,0,1.51-.33,2.05-.87.68-.68,1.13-1.67,1.28-2.79l9.1-66.94H6.38Z"
                                fill="none" stroke="currentColor" stroke-linejoin="round" stroke-width="8"></path>
                        </svg>
                        <p>Files</p>
                    </button>

                    <button class="text-button" id="history_inspect" @click="globalThis.openHistoryModal()">
                        <svg xmlns="http://www.w3.org/2000/svg" viewBox="5 10 85 85">
                            <path fill="currentColor"
                                d="m59.572,57.949c-.41,0-.826-.105-1.207-.325l-9.574-5.528c-.749-.432-1.21-1.231-1.21-2.095v-14.923c0-1.336,1.083-2.419,2.419-2.419s2.419,1.083,2.419,2.419v13.526l8.364,4.829c1.157.668,1.554,2.148.886,3.305-.448.776-1.261,1.21-2.097,1.21Zm30.427-7.947c0,10.684-4.161,20.728-11.716,28.283-6.593,6.59-15.325,10.69-24.59,11.544-1.223.113-2.448.169-3.669.169-7.492,0-14.878-2.102-21.22-6.068l-15.356,5.733c-.888.331-1.887.114-2.557-.556s-.887-1.669-.556-2.557l5.733-15.351c-4.613-7.377-6.704-16.165-5.899-24.891.854-9.266,4.954-17.998,11.544-24.588,7.555-7.555,17.6-11.716,28.285-11.716s20.73,4.161,28.285,11.716c7.555,7.555,11.716,17.599,11.716,28.283Zm-15.137-24.861c-13.71-13.71-36.018-13.71-49.728,0-11.846,11.846-13.682,30.526-4.365,44.417.434.647.53,1.464.257,2.194l-4.303,11.523,11.528-4.304c.274-.102.561-.153.846-.153.474,0,.944.139,1.348.41,13.888,9.315,32.568,7.479,44.417-4.365,13.707-13.708,13.706-36.014,0-49.723Zm-24.861-4.13c-15.989,0-28.996,13.006-28.996,28.992s13.008,28.992,28.996,28.992c1.336,0,2.419-1.083,2.419-2.419s-1.083-2.419-2.419-2.419c-13.32,0-24.157-10.835-24.157-24.153s10.837-24.153,24.157-24.153,24.153,10.835,24.153,24.153c0,1.336,1.083,2.419,2.419,2.419s2.419-1.083,2.419-2.419c0-15.986-13.006-28.992-28.992-28.992Zm25.041,33.531c-1.294.347-2.057,1.673-1.71,2.963.343,1.289,1.669,2.057,2.963,1.71,1.289-.343,2.053-1.669,1.71-2.963-.347-1.289-1.673-2.057-2.963-1.71Zm-2.03,6.328c-1.335,0-2.419,1.084-2.419,2.419s1.084,2.419,2.419,2.419,2.419-1.084,2.419-2.419-1.084-2.419-2.419-2.419Zm-3.598,5.587c-1.289-.347-2.615.416-2.963,1.71-.343,1.289.421,2.615,1.71,2.963,1.294.347,2.62-.421,2.963-1.71.347-1.294-.416-2.62-1.71-2.963Zm-4.919,4.462c-1.157-.667-2.638-.27-3.306.887-.667,1.157-.27,2.638.887,3.305,1.157.668,2.638.27,3.306-.887.667-1.157.27-2.638-.887-3.306Zm-9.327,3.04c-.946.946-.946,2.478,0,3.42.942.946,2.473.946,3.42,0,.946-.942.946-2.473,0-3.42-.946-.946-2.478-.946-3.42,0Z">
                            </path>
                        </svg>
                        <p>History</p>
                    </button>

                    <button class="text-button" id="ctx_window" @click="globalThis.openCtxWindowModal()">
                        <svg xmlns="http://www.w3.org/2000/svg" version="1.1" viewBox="17 15 70 70" fill="currentColor">
                            <path
                                d="m63 25c1.1016 0 2-0.89844 2-2s-0.89844-2-2-2h-26c-1.1016 0-2 0.89844-2 2s0.89844 2 2 2z">
                            </path>
                            <path
                                d="m63 79c1.1016 0 2-0.89844 2-2s-0.89844-2-2-2h-26c-1.1016 0-2 0.89844-2 2s0.89844 2 2 2z">
                            </path>
                            <path
                                d="m68 39h-36c-6.0703 0-11 4.9297-11 11s4.9297 11 11 11h36c6.0703 0 11-4.9297 11-11s-4.9297-11-11-11zm0 18h-36c-3.8594 0-7-3.1406-7-7s3.1406-7 7-7h36c3.8594 0 7 3.1406 7 7s-3.1406 7-7 7z">
                            </path>
                        </svg>
                        <p>Context</p>
                    </button>

                    <button class="text-button" id="nudges_window" @click="nudge()">
                        <svg id="Layer_1" data-name="Layer 1" xmlns="http://www.w3.org/2000/svg" viewBox="0 0 49 58"
                            fill="currentColor">
                            <path
                                d="m11.97,16.32c-.46,0-.91-.25-1.15-.68-.9-1.63-1.36-3.34-1.36-5.1C9.45,4.73,14.18,0,20,0s10.55,4.73,10.55,10.55c0,.87-.13,1.75-.41,2.76-.19.7-.9,1.13-1.62.93-.7-.19-1.12-.92-.93-1.62.21-.79.31-1.44.31-2.07,0-4.36-3.55-7.91-7.91-7.91s-7.91,3.55-7.91,7.91c0,1.3.35,2.59,1.03,3.82.36.64.13,1.44-.51,1.79-.21.11-.42.17-.64.17Z"
                                stroke-width="0.5" stroke="currentColor" />
                            <path
                                d="m34.5,58h-6.18c-3.17,0-6.15-1.23-8.39-3.47L1.16,35.75c-1.54-1.54-1.54-4.05,0-5.59,2.4-2.4,6.27-2.68,8.99-.64l4.58,3.44V10.55c0-2.91,2.36-5.27,5.27-5.27s5.27,2.36,5.27,5.27v8.62c.78-.45,1.68-.71,2.64-.71,2.3,0,4.26,1.48,4.98,3.53.84-.56,1.85-.89,2.93-.89,2.3,0,4.26,1.48,4.98,3.53.84-.56,1.85-.89,2.93-.89,2.91,0,5.27,2.36,5.27,5.27v14.5c0,8-6.51,14.5-14.5,14.5ZM6.03,30.79c-1.1,0-2.19.42-3.01,1.23-.51.51-.51,1.35,0,1.86l18.77,18.78c1.74,1.74,4.06,2.7,6.53,2.7h6.18c6.54,0,11.86-5.32,11.86-11.86v-14.5c0-1.45-1.18-2.64-2.64-2.64s-2.64,1.18-2.64,2.64v1.32c0,.73-.59,1.32-1.32,1.32s-1.32-.59-1.32-1.32v-3.95c0-1.45-1.18-2.64-2.64-2.64s-2.64,1.18-2.64,2.64v3.95c0,.73-.59,1.32-1.32,1.32s-1.32-.59-1.32-1.32v-6.59c0-1.45-1.18-2.64-2.64-2.64s-2.64,1.18-2.64,2.64v6.59c0,.73-.59,1.32-1.32,1.32s-1.32-.59-1.32-1.32V10.55c0-1.45-1.18-2.64-2.64-2.64s-2.64,1.18-2.64,2.64v25.05c0,.5-.28.95-.73,1.18s-.98.18-1.38-.12l-6.69-5.02c-.75-.56-1.65-.84-2.54-.84Z"
                                stroke-width="0.5" stroke="currentColor" />
                        </svg>
                        <p>Nudge</p>
                    </button>

                </div>
            </div>
>>>>>>> 30d0b5ae
        </div>
    </div>
    <div id="settingsModal" x-data="settingsModalProxy">
        <template x-teleport="body">
            <div x-show="isOpen" class="modal-overlay" @click.self="handleCancel()"
                @keydown.escape.window="isOpen && handleCancel()" x-transition>
                <div class="modal-container">
                    <div class="modal-header">
                        <h2 x-text="settings.title"></h2>
                        <button class="modal-close" @click="handleCancel()">&times;</button>
                    </div>

                    <div class="modal-content">
                        <!-- Tab Navigation -->
                        <div class="settings-tabs-container">
                            <div class="settings-tabs">
                                <div class="settings-tab" :class="{'active': activeTab === 'agent'}"
                                    @click="switchTab('agent')" title="Agent Settings">Agent Settings</div>
                                <div class="settings-tab" :class="{'active': activeTab === 'external'}"
                                    @click="switchTab('external')" title="External Services">External Services</div>
                                <div class="settings-tab" :class="{'active': activeTab === 'mcp'}"
                                    @click="switchTab('mcp')" title="MCP">MCP/A2A</div>
                                <div class="settings-tab" :class="{'active': activeTab === 'developer'}"
                                    @click="switchTab('developer')" title="Developer">Developer</div>
                                <div class="settings-tab" :class="{'active': activeTab === 'scheduler'}"
                                    @click="switchTab('scheduler')" title="Task Scheduler">Task Scheduler</div>
                                <div class="settings-tab" :class="{'active': activeTab === 'backup'}"
                                    @click="switchTab('backup')" title="Backup & Restore">Backup & Restore</div>
                            </div>
                        </div>

                        <!-- Display settings sections for agent, external, developer, mcp, backup tabs -->
                        <div id="settings-sections" x-show="activeTab !== 'scheduler'">
                            <nav>
                                <ul>
                                    <template x-for="(section, index) in filteredSections" :key="section.title">
                                        <li>
                                            <a :href="'#section' + (index + 1)">
                                                <img :src="'/public/' + section.id +'.svg'" :alt="section.title">
                                                <span x-text="section.title"></span>
                                            </a>
                                        </li>
                                    </template>
                                    <!-- Tunnel navigation entry - only visible in the External Services tab -->
                                    <li x-show="activeTab === 'external'">
                                        <a href="#section-tunnel">
                                            <img src="/public/tunnel.svg" alt="Tunnel">
                                            <span>Flare Tunnel</span>
                                        </a>
                                    </li>
                                </ul>
                            </nav>

                            <template x-for="(section, sectionIndex) in filteredSections" :key="sectionIndex">
                                <div :id="'section' + (sectionIndex + 1)" class="section">
                                    <div class="section-title" x-text="section.title"></div>
                                    <div class="section-description" x-html="section.description"></div>

                                    <template x-for="(field, fieldIndex) in section.fields.filter(f => !f.hidden)"
                                        :key="fieldIndex">
                                        <div :class="{'field': true, 'field-full': field.type === 'textarea'}">
                                            <div class="field-label" x-show="field.title || field.description">
                                                <div class="field-title" x-text="field.title" x-show="field.title">
                                                </div>
                                                <div class="field-description" x-html="field.description || ''"
                                                    x-show="field.description"></div>
                                            </div>

                                            <div class="field-control">
                                                <!-- Input field -->
                                                <template x-if="field.type === 'text'">
                                                    <input type="text" :class="field.classes" :value="field.value"
                                                        :readonly="field.readonly === true"
                                                        @input="field.value = $event.target.value">
                                                </template>

                                                <!-- Number field -->
                                                <template x-if="field.type === 'number'">
                                                    <input type="number" :class="field.classes" :value="field.value"
                                                        :readonly="field.readonly === true"
                                                        @input="field.value = $event.target.value" :min="field.min"
                                                        :max="field.max" :step="field.step">
                                                </template>


                                                <!-- Password field -->
                                                <template x-if="field.type === 'password'">
                                                    <input type="password" :class="field.classes" :value="field.value"
                                                        :readonly="field.readonly === true" :id="field.id"
                                                        autocomplete="off" @input="field.value = $event.target.value">
                                                </template>

                                                <!-- Textarea field -->
                                                <template x-if="field.type === 'textarea'">
                                                    <textarea :class="field.classes" :value="field.value"
                                                        :readonly="field.readonly === true"
                                                        @input="field.value = $event.target.value"
                                                        :style="field.style"></textarea>
                                                </template>

                                                <!-- Switch field -->
                                                <template x-if="field.type === 'switch'">
                                                    <label class="toggle">
                                                        <input type="checkbox" :checked="field.value"
                                                            :disabled="field.readonly === true"
                                                            @change="field.value = $event.target.checked">
                                                        <span class="toggler"></span>
                                                    </label>
                                                </template>

                                                <!-- Range field -->
                                                <template x-if="field.type === 'range'">
                                                    <div class="field-control">
                                                        <input type="range" :min="field.min" :max="field.max"
                                                            :step="field.step" :value="field.value"
                                                            :disabled="field.readonly === true"
                                                            @input="field.value = $event.target.value"
                                                            :class="field.classes">
                                                        <span class="range-value" x-text="field.value"></span>
                                                    </div>
                                                </template>

                                                <!-- Button field -->
                                                <template x-if="field.type === 'button'">
                                                    <button class="btn btn-field" :class="field.classes"
                                                        :disabled="field.readonly === true"
                                                        @click="handleFieldButton(field)" x-text="field.value"></button>
                                                </template>

                                                <!-- Select field -->
                                                <template x-if="field.type === 'select'">
                                                    <select :class="field.classes" x-model="field.value"
                                                        :disabled="field.readonly === true">
                                                        <template x-for="option in field.options" :key="option.value">
                                                            <option :value="option.value" x-text="option.label"
                                                                :selected="option.value === field.value"></option>
                                                        </template>
                                                    </select>
                                                </template>

                                                <!-- HTML field -->
                                                <template x-if="field.type === 'html'">
                                                    <div :class="field.classes" x-html="field.value"></div>
                                                </template>
                                            </div>
                                        </div>
                                    </template>
                                </div>
                            </template>

                            <!-- Tunnel section content - only visible in External Services tab -->
                            <div id="section-tunnel" class="section" x-show="activeTab === 'external'">
                                <x-component path="settings/tunnel/tunnel-section.html" />
                            </div>
                        </div>

                        <!-- Task Scheduler Tab Content -->
                        <div id="scheduler-tab-content" x-show="activeTab === 'scheduler'" x-cloak>
                            <!-- Settings section structure for task scheduler -->
                            <nav>
                                <ul>
                                    <li>
                                        <a href="#section-task-scheduler">
                                            <img src="/public/task_scheduler.svg" alt="Task Scheduler">
                                            <span>Task Scheduler</span>
                                        </a>
                                    </li>
                                </ul>
                            </nav>

                            <div id="section-task-scheduler" class="section" x-data="schedulerSettings">
                                <div class="section-title">Task Scheduler</div>
                                <div class="section-description">Manage scheduled tasks and automated processes for
                                    Agent Zero.</div>

                                <!-- Create Task Form -->
                                <div class="scheduler-form" x-show="isCreating">
                                    <div class="scheduler-form-header">
                                        <div class="scheduler-form-title">Create New Task</div>
                                        <div class="scheduler-form-actions">
                                            <button class="btn btn-ok btn-field" @click="saveTask()">
                                                Save
                                            </button>
                                            <button class="btn btn-cancel" @click="cancelEdit()">
                                                Cancel
                                            </button>
                                        </div>
                                    </div>

                                    <div class="scheduler-form-grid">
                                        <!-- Task Name -->
                                        <div class="scheduler-form-field">
                                            <div class="label-help-wrapper">
                                                <label class="scheduler-form-label">Task Name</label>
                                                <div class="scheduler-form-help">A unique name to identify this task
                                                </div>
                                            </div>
                                            <input type="text" x-model="editingTask.name" placeholder="Enter task name">
                                        </div>

                                        <!-- Task Type Selection -->
                                        <div class="scheduler-form-field">
                                            <div class="label-help-wrapper">
                                                <label class="scheduler-form-label">Type</label>
                                                <div class="scheduler-form-help">Task execution method</div>
                                            </div>
                                            <select x-model="editingTask.type">
                                                <option value="scheduled">Scheduled (Cron)</option>
                                                <option value="adhoc">Ad-hoc (Manual)</option>
                                                <option value="planned">Planned (Specific Times)</option>
                                            </select>
                                        </div>

                                        <!-- Task State in Create Form - Add after Task Type -->
                                        <div class="scheduler-form-field" x-show="isCreating">
                                            <div class="label-help-wrapper">
                                                <label class="scheduler-form-label">State</label>
                                                <div class="scheduler-form-help">Select the initial state of the task
                                                </div>
                                            </div>
                                            <div>
                                                <div class="scheduler-state-selector">
                                                    <span class="scheduler-status-badge scheduler-status-idle"
                                                        :class="{'scheduler-status-selected': editingTask.state === 'idle'}"
                                                        @click="editingTask.state = 'idle'">idle</span>
                                                    <span class="scheduler-status-badge scheduler-status-running"
                                                        :class="{'scheduler-status-selected': editingTask.state === 'running'}"
                                                        @click="editingTask.state = 'running'">running</span>
                                                    <span class="scheduler-status-badge scheduler-status-disabled"
                                                        :class="{'scheduler-status-selected': editingTask.state === 'disabled'}"
                                                        @click="editingTask.state = 'disabled'">disabled</span>
                                                    <span class="scheduler-status-badge scheduler-status-error"
                                                        :class="{'scheduler-status-selected': editingTask.state === 'error'}"
                                                        @click="editingTask.state = 'error'">error</span>
                                                </div>
                                                <div class="scheduler-state-explanation">
                                                    <span x-show="editingTask.state === 'idle'"><strong>idle</strong>:
                                                        ready to run</span>
                                                    <span
                                                        x-show="editingTask.state === 'running'"><strong>running</strong>:
                                                        currently executing</span>
                                                    <span
                                                        x-show="editingTask.state === 'disabled'"><strong>disabled</strong>:
                                                        won't execute automatically</span>
                                                    <span x-show="editingTask.state === 'error'"><strong>error</strong>:
                                                        task encountered an error</span>
                                                </div>
                                            </div>
                                        </div>

                                        <!-- Schedule (only for scheduled tasks) -->
                                        <div class="scheduler-form-field full-width"
                                            x-show="editingTask.type === 'scheduled'">
                                            <div class="label-help-wrapper">
                                                <label class="scheduler-form-label">Schedule</label>
                                                <div class="scheduler-form-help">Cron schedule for automated execution
                                                    (minute hour day month weekday)</div>
                                            </div>
                                            <div class="scheduler-schedule-builder">
                                                <div class="scheduler-schedule-field">
                                                    <span class="scheduler-schedule-label">Minute</span>
                                                    <input type="text" x-model="editingTask.schedule.minute"
                                                        placeholder="*" maxlength="9">
                                                </div>
                                                <div class="scheduler-schedule-field">
                                                    <span class="scheduler-schedule-label">Hour</span>
                                                    <input type="text" x-model="editingTask.schedule.hour"
                                                        placeholder="*" maxlength="9">
                                                </div>
                                                <div class="scheduler-schedule-field">
                                                    <span class="scheduler-schedule-label">Day</span>
                                                    <input type="text" x-model="editingTask.schedule.day"
                                                        placeholder="*" maxlength="9">
                                                </div>
                                                <div class="scheduler-schedule-field">
                                                    <span class="scheduler-schedule-label">Month</span>
                                                    <input type="text" x-model="editingTask.schedule.month"
                                                        placeholder="*" maxlength="9">
                                                </div>
                                                <div class="scheduler-schedule-field">
                                                    <span class="scheduler-schedule-label">Weekday</span>
                                                    <input type="text" x-model="editingTask.schedule.weekday"
                                                        placeholder="*" maxlength="9">
                                                </div>
                                            </div>
                                        </div>

                                        <!-- Plan (for planned tasks) -->
                                        <div class="scheduler-form-field full-width"
                                            x-show="editingTask.type === 'planned'">
                                            <div class="label-help-wrapper">
                                                <label class="scheduler-form-label">Plan</label>
                                                <div class="scheduler-form-help">Specific execution times for this task
                                                </div>
                                            </div>
                                            <div class="scheduler-plan-builder">
                                                <div class="scheduler-plan-todo">
                                                    <span class="scheduler-plan-label">Upcoming Executions</span>
                                                    <div class="scheduler-todo-list">
                                                        <template
                                                            x-if="editingTask.plan && Array.isArray(editingTask.plan.todo) && editingTask.plan.todo.length > 0">
                                                            <template x-for="(time, index) in editingTask.plan.todo"
                                                                :key="index">
                                                                <div class="scheduler-todo-item">
                                                                    <span x-text="formatDate(time)"></span>
                                                                    <button
                                                                        @click.prevent="editingTask.plan.todo.splice(index, 1)"
                                                                        class="scheduler-todo-remove">
                                                                        <svg xmlns="http://www.w3.org/2000/svg"
                                                                            width="16" height="16" viewBox="0 0 24 24"
                                                                            fill="none" stroke="currentColor"
                                                                            stroke-width="2" stroke-linecap="round"
                                                                            stroke-linejoin="round">
                                                                            <line x1="18" y1="6" x2="6" y2="18"></line>
                                                                            <line x1="6" y1="6" x2="18" y2="18"></line>
                                                                        </svg>
                                                                    </button>
                                                                </div>
                                                            </template>
                                                        </template>
                                                        <template
                                                            x-if="!editingTask.plan || !Array.isArray(editingTask.plan.todo) || editingTask.plan.todo.length === 0">
                                                            <div class="scheduler-empty-plan">
                                                                No scheduled execution times yet. Add one below.
                                                            </div>
                                                        </template>
                                                        <div class="scheduler-add-todo">
                                                            <!-- Create form planned task input -->
                                                            <input type="text" id="newPlannedTime-create"
                                                                x-ref="plannedTimeCreate"
                                                                class="scheduler-flatpickr-input"
                                                                placeholder="Select date and time">
                                                            <!-- Create Task Form Add Time Button -->
                                                            <button @click.prevent="
                                                                const input = $refs.plannedTimeCreate;
                                                                if (!input) {
                                                                    console.error('Input reference not found for plannedTimeCreate');
                                                                    return;
                                                                }

                                                                // Ensure plan structure exists
                                                                if (!editingTask.plan) {
                                                                    editingTask.plan = { todo: [], in_progress: null, done: [] };
                                                                }
                                                                if (!Array.isArray(editingTask.plan.todo)) {
                                                                    editingTask.plan.todo = [];
                                                                }

                                                                // Get date from Flatpickr if available
                                                                let selectedDate;
                                                                if (input._flatpickr && input._flatpickr.selectedDates.length > 0) {
                                                                    selectedDate = input._flatpickr.selectedDates[0];
                                                                } else if (input.value) {
                                                                    selectedDate = new Date(input.value);
                                                                }

                                                                if (!selectedDate || isNaN(selectedDate.getTime())) {
                                                                    alert('Please select a valid date and time');
                                                                    return;
                                                                }

                                                                // Convert to ISO string and add to plan
                                                                editingTask.plan.todo.push(selectedDate.toISOString());

                                                                // Sort by date (earliest first)
                                                                editingTask.plan.todo.sort();

                                                                // Clear the input
                                                                if (input._flatpickr) {
                                                                    input._flatpickr.clear();
                                                                } else {
                                                                    input.value = '';
                                                                }
                                                            " class="scheduler-add-todo-button">
                                                                <svg xmlns="http://www.w3.org/2000/svg" width="16"
                                                                    height="16" viewBox="0 0 24 24" fill="none"
                                                                    stroke="currentColor" stroke-width="2"
                                                                    stroke-linecap="round" stroke-linejoin="round"
                                                                    style="margin-right: 4px;">
                                                                    <line x1="12" y1="5" x2="12" y2="19"></line>
                                                                    <line x1="5" y1="12" x2="19" y2="12"></line>
                                                                </svg>
                                                                Add Time
                                                            </button>
                                                        </div>
                                                    </div>
                                                </div>
                                            </div>
                                        </div>

                                        <!-- Token (for ad-hoc tasks) -->
                                        <div class="scheduler-form-field full-width"
                                            x-show="editingTask.type === 'adhoc'">
                                            <div class="label-help-wrapper">
                                                <label class="scheduler-form-label">Token</label>
                                                <div class="scheduler-form-help">Token used to trigger this task
                                                    externally</div>
                                            </div>
                                            <div class="input-group">
                                                <input type="text" x-model="editingTask.token"
                                                    placeholder="Token for ad-hoc task">
                                                <button class="scheduler-task-action"
                                                    @click="editingTask.token = generateRandomToken()">
                                                    Generate
                                                </button>
                                            </div>
                                        </div>

                                        <!-- System Prompt -->
                                        <div class="scheduler-form-field full-width">
                                            <div class="label-help-wrapper">
                                                <label class="scheduler-form-label">System Prompt</label>
                                                <div class="scheduler-form-help">System-level instructions for the
                                                    assistant</div>
                                            </div>
                                            <textarea x-model="editingTask.system_prompt"
                                                placeholder="System instructions for the AI"></textarea>
                                        </div>

                                        <!-- User Prompt -->
                                        <div class="scheduler-form-field full-width">
                                            <div class="label-help-wrapper">
                                                <label class="scheduler-form-label">User Prompt</label>
                                                <div class="scheduler-form-help">The main task prompt that will be
                                                    executed</div>
                                            </div>
                                            <textarea x-model="editingTask.prompt"
                                                placeholder="User message for the AI"></textarea>
                                        </div>

                                        <!-- Attachments Field -->
                                        <div class="scheduler-form-field full-width">
                                            <div class="label-help-wrapper">
                                                <label class="scheduler-form-label">Attachments</label>
                                                <div class="scheduler-form-help">Container file paths or URLs, one per
                                                    line</div>
                                            </div>
                                            <textarea x-model="attachmentsText"
                                                placeholder="Enter file paths or URLs, one per line"></textarea>
                                        </div>
                                    </div>
                                </div>

                                <!-- Edit Task Form -->
                                <div class="scheduler-form" x-show="isEditing">
                                    <div class="scheduler-form-header">
                                        <div class="scheduler-form-title">Edit Task</div>
                                        <div class="scheduler-form-actions">
                                            <button class="btn btn-ok btn-field" @click="saveTask()">
                                                Save
                                            </button>
                                            <button class="btn btn-cancel" @click="cancelEdit()">
                                                Cancel
                                            </button>
                                        </div>
                                    </div>

                                    <div class="scheduler-form-grid">
                                        <!-- Task Name -->
                                        <div class="scheduler-form-field">
                                            <div class="label-help-wrapper">
                                                <label class="scheduler-form-label">Task Name</label>
                                                <div class="scheduler-form-help">A unique name to identify this task
                                                </div>
                                            </div>
                                            <input type="text" x-model="editingTask.name" placeholder="Enter task name">
                                        </div>

                                        <!-- Task Type (disabled when editing) -->
                                        <div class="scheduler-form-field">
                                            <div class="label-help-wrapper">
                                                <label class="scheduler-form-label">Task Type</label>
                                                <div class="scheduler-form-help">Task type cannot be changed after
                                                    creation</div>
                                            </div>
                                            <select x-model="editingTask.type" disabled>
                                                <option value="scheduled">Scheduled Task</option>
                                                <option value="adhoc">Ad-hoc Task</option>
                                                <option value="planned">Planned Task</option>
                                            </select>
                                        </div>

                                        <!-- Task State in Edit Form - Add after Task Type -->
                                        <div class="scheduler-form-field" x-show="isEditing">
                                            <div class="label-help-wrapper">
                                                <label class="scheduler-form-label">State</label>
                                                <div class="scheduler-form-help">Change the task's state</div>
                                            </div>
                                            <div>
                                                <div class="scheduler-state-selector">
                                                    <span class="scheduler-status-badge scheduler-status-idle"
                                                        :class="{'scheduler-status-selected': editingTask.state === 'idle'}"
                                                        @click="editingTask.state = 'idle'">idle</span>
                                                    <span class="scheduler-status-badge scheduler-status-running"
                                                        :class="{'scheduler-status-selected': editingTask.state === 'running'}"
                                                        @click="editingTask.state = 'running'">running</span>
                                                    <span class="scheduler-status-badge scheduler-status-disabled"
                                                        :class="{'scheduler-status-selected': editingTask.state === 'disabled'}"
                                                        @click="editingTask.state = 'disabled'">disabled</span>
                                                    <span class="scheduler-status-badge scheduler-status-error"
                                                        :class="{'scheduler-status-selected': editingTask.state === 'error'}"
                                                        @click="editingTask.state = 'error'">error</span>
                                                </div>
                                                <div class="scheduler-state-explanation">
                                                    <span x-show="editingTask.state === 'idle'"><strong>idle</strong>:
                                                        ready to run</span>
                                                    <span
                                                        x-show="editingTask.state === 'running'"><strong>running</strong>:
                                                        currently executing</span>
                                                    <span
                                                        x-show="editingTask.state === 'disabled'"><strong>disabled</strong>:
                                                        won't execute automatically</span>
                                                    <span x-show="editingTask.state === 'error'"><strong>error</strong>:
                                                        task encountered an error</span>
                                                </div>
                                            </div>
                                        </div>

                                        <!-- Schedule (for scheduled tasks) -->
                                        <div class="scheduler-form-field full-width"
                                            x-show="editingTask && editingTask.type === 'scheduled'">
                                            <div class="label-help-wrapper">
                                                <label class="scheduler-form-label">Schedule (Cron Expression)</label>
                                                <div class="scheduler-form-help">Format: minute hour day month weekday
                                                    (e.g., "* * * * *" for every minute)</div>
                                            </div>
                                            <div class="scheduler-schedule-builder">
                                                <div class="scheduler-schedule-field">
                                                    <span class="scheduler-schedule-label">Minute</span>
                                                    <input type="text" x-model="editingTask.schedule.minute"
                                                        placeholder="*" maxlength="9">
                                                </div>
                                                <div class="scheduler-schedule-field">
                                                    <span class="scheduler-schedule-label">Hour</span>
                                                    <input type="text" x-model="editingTask.schedule.hour"
                                                        placeholder="*" maxlength="9">
                                                </div>
                                                <div class="scheduler-schedule-field">
                                                    <span class="scheduler-schedule-label">Day</span>
                                                    <input type="text" x-model="editingTask.schedule.day"
                                                        placeholder="*" maxlength="9">
                                                </div>
                                                <div class="scheduler-schedule-field">
                                                    <span class="scheduler-schedule-label">Month</span>
                                                    <input type="text" x-model="editingTask.schedule.month"
                                                        placeholder="*" maxlength="9">
                                                </div>
                                                <div class="scheduler-schedule-field">
                                                    <span class="scheduler-schedule-label">Weekday</span>
                                                    <input type="text" x-model="editingTask.schedule.weekday"
                                                        placeholder="*" maxlength="9">
                                                </div>
                                            </div>
                                        </div>

                                        <!-- Plan (for planned tasks) -->
                                        <div class="scheduler-form-field full-width"
                                            x-show="editingTask.type === 'planned'">
                                            <div class="label-help-wrapper">
                                                <label class="scheduler-form-label">Plan</label>
                                                <div class="scheduler-form-help">Specific execution times for this task
                                                </div>
                                            </div>
                                            <div class="scheduler-plan-builder">
                                                <div class="scheduler-plan-todo">
                                                    <span class="scheduler-plan-label">Upcoming Executions</span>
                                                    <div class="scheduler-todo-list">
                                                        <template
                                                            x-if="editingTask.plan && Array.isArray(editingTask.plan.todo) && editingTask.plan.todo.length > 0">
                                                            <template x-for="(time, index) in editingTask.plan.todo"
                                                                :key="index">
                                                                <div class="scheduler-todo-item">
                                                                    <span x-text="formatDate(time)"></span>
                                                                    <button
                                                                        @click.prevent="editingTask.plan.todo.splice(index, 1)"
                                                                        class="scheduler-todo-remove">
                                                                        <svg xmlns="http://www.w3.org/2000/svg"
                                                                            width="16" height="16" viewBox="0 0 24 24"
                                                                            fill="none" stroke="currentColor"
                                                                            stroke-width="2" stroke-linecap="round"
                                                                            stroke-linejoin="round">
                                                                            <line x1="18" y1="6" x2="6" y2="18"></line>
                                                                            <line x1="6" y1="6" x2="18" y2="18"></line>
                                                                        </svg>
                                                                    </button>
                                                                </div>
                                                            </template>
                                                        </template>
                                                        <template
                                                            x-if="!editingTask.plan || !Array.isArray(editingTask.plan.todo) || editingTask.plan.todo.length === 0">
                                                            <div class="scheduler-empty-plan">
                                                                No scheduled execution times yet. Add one below.
                                                            </div>
                                                        </template>
                                                        <div class="scheduler-add-todo">
                                                            <!-- Edit form planned task input -->
                                                            <input type="text" id="newPlannedTime-edit"
                                                                x-ref="plannedTimeEdit"
                                                                class="scheduler-flatpickr-input"
                                                                placeholder="Select date and time">
                                                            <!-- Edit Task Form Add Time Button -->
                                                            <button @click.prevent="
                                                                const input = $refs.plannedTimeEdit;
                                                                if (!input) {
                                                                    console.error('Input reference not found for plannedTimeEdit');
                                                                    return;
                                                                }

                                                                // Ensure plan structure exists
                                                                if (!editingTask.plan) {
                                                                    editingTask.plan = { todo: [], in_progress: null, done: [] };
                                                                }
                                                                if (!Array.isArray(editingTask.plan.todo)) {
                                                                    editingTask.plan.todo = [];
                                                                }

                                                                // Get date from Flatpickr if available
                                                                let selectedDate;
                                                                if (input._flatpickr && input._flatpickr.selectedDates.length > 0) {
                                                                    selectedDate = input._flatpickr.selectedDates[0];
                                                                } else if (input.value) {
                                                                    selectedDate = new Date(input.value);
                                                                }

                                                                if (!selectedDate || isNaN(selectedDate.getTime())) {
                                                                    alert('Please select a valid date and time');
                                                                    return;
                                                                }

                                                                // Convert to ISO string and add to plan
                                                                editingTask.plan.todo.push(selectedDate.toISOString());

                                                                // Sort by date (earliest first)
                                                                editingTask.plan.todo.sort();

                                                                // Clear the input
                                                                if (input._flatpickr) {
                                                                    input._flatpickr.clear();
                                                                } else {
                                                                    input.value = '';
                                                                }
                                                            " class="scheduler-add-todo-button">
                                                                <svg xmlns="http://www.w3.org/2000/svg" width="16"
                                                                    height="16" viewBox="0 0 24 24" fill="none"
                                                                    stroke="currentColor" stroke-width="2"
                                                                    stroke-linecap="round" stroke-linejoin="round"
                                                                    style="margin-right: 4px;">
                                                                    <line x1="12" y1="5" x2="12" y2="19"></line>
                                                                    <line x1="5" y1="12" x2="19" y2="12"></line>
                                                                </svg>
                                                                Add Time
                                                            </button>
                                                        </div>
                                                    </div>
                                                </div>
                                            </div>
                                        </div>

                                        <!-- Token (for ad-hoc tasks) -->
                                        <div class="scheduler-form-field full-width"
                                            x-show="editingTask.type === 'adhoc'">
                                            <div class="label-help-wrapper">
                                                <label class="scheduler-form-label">Token</label>
                                                <div class="scheduler-form-help">Token used to trigger this task
                                                    externally</div>
                                            </div>
                                            <div class="input-group">
                                                <input type="text" x-model="editingTask.token"
                                                    placeholder="Token for ad-hoc task">
                                                <button class="scheduler-task-action"
                                                    @click="editingTask.token = generateRandomToken()">
                                                    Generate
                                                </button>
                                            </div>
                                        </div>

                                        <!-- System Prompt -->
                                        <div class="scheduler-form-field full-width">
                                            <div class="label-help-wrapper">
                                                <label class="scheduler-form-label">System Prompt</label>
                                                <div class="scheduler-form-help">System-level instructions for the
                                                    assistant</div>
                                            </div>
                                            <textarea x-model="editingTask.system_prompt"
                                                placeholder="System instructions for the AI"></textarea>
                                        </div>

                                        <!-- User Prompt -->
                                        <div class="scheduler-form-field full-width">
                                            <div class="label-help-wrapper">
                                                <label class="scheduler-form-label">User Prompt</label>
                                                <div class="scheduler-form-help">The main task prompt that will be
                                                    executed</div>
                                            </div>
                                            <textarea x-model="editingTask.prompt"
                                                placeholder="User message for the AI"></textarea>
                                        </div>

                                        <!-- Attachments Field -->
                                        <div class="scheduler-form-field full-width">
                                            <div class="label-help-wrapper">
                                                <label class="scheduler-form-label">Attachments</label>
                                                <div class="scheduler-form-help">Container file paths or URLs, one per
                                                    line</div>
                                            </div>
                                            <textarea x-model="attachmentsText"
                                                placeholder="Enter file paths or URLs, one per line"></textarea>
                                        </div>
                                    </div>
                                </div>

                                <!-- Task List View -->
                                <div class="scheduler-container"
                                    x-show="!isCreating && !isEditing && viewMode === 'list'">
                                    <!-- Header with Actions -->
                                    <div class="scheduler-header">
                                        <h2>Task Management</h2>
                                        <div class="scheduler-actions">
                                            <button class="btn btn-ok" @click="startCreateTask()">
                                                New Task
                                            </button>
                                        </div>
                                    </div>

                                    <!-- Filters -->
                                    <div class="scheduler-filters">
                                        <div class="scheduler-filter-group">
                                            <span class="scheduler-filter-label">Type:</span>
                                            <select class="scheduler-filter-select" x-model="filterType">
                                                <option value="all">All Types</option>
                                                <option value="scheduled">Scheduled</option>
                                                <option value="adhoc">Ad-hoc</option>
                                                <option value="planned">Planned</option>
                                            </select>
                                        </div>

                                        <div class="scheduler-filter-group">
                                            <span class="scheduler-filter-label">State:</span>
                                            <select class="scheduler-filter-select" x-model="filterState">
                                                <option value="all">All States</option>
                                                <option value="idle">Idle</option>
                                                <option value="running">Running</option>
                                                <option value="disabled">Disabled</option>
                                                <option value="error">Error</option>
                                            </select>
                                        </div>
                                    </div>

                                    <!-- Loading State -->
                                    <!-- <div class="scheduler-loading" x-show="isLoading">
                                        Loading tasks...
                                    </div> -->

                                    <!-- Empty State -->
                                    <div class="scheduler-empty" x-show="!isLoading && filteredTasks.length === 0"
                                        x-effect="$el.style.display = (!isLoading && filteredTasks.length === 0) ? '' : 'none'">
                                        <!-- <div class="scheduler-empty-icon">📋</div> -->
                                        <div class="scheduler-empty-text">No tasks found</div>
                                        <button class="btn btn-ok" @click="startCreateTask()">Create your first
                                            task</button>
                                    </div>

                                    <!-- Task List Table -->
                                    <table class="scheduler-task-list" x-show="!isLoading && filteredTasks.length > 0"
                                        x-effect="$el.style.display = (!isLoading && filteredTasks.length > 0) ? '' : 'none'">
                                        <thead>
                                            <tr>
                                                <th @click="changeSort('name')">
                                                    Name
                                                    <span class="scheduler-sort-indicator" x-show="sortField === 'name'"
                                                        :class="{'scheduler-sort-desc': sortDirection === 'desc'}">↑</span>
                                                </th>
                                                <th @click="changeSort('state')">
                                                    State
                                                    <span class="scheduler-sort-indicator"
                                                        x-show="sortField === 'state'"
                                                        :class="{'scheduler-sort-desc': sortDirection === 'desc'}">↑</span>
                                                </th>
                                                <th>Type</th>
                                                <th>Schedule</th>
                                                <th @click="changeSort('last_run')">
                                                    Last Run
                                                    <span class="scheduler-sort-indicator"
                                                        x-show="sortField === 'last_run'"
                                                        :class="{'scheduler-sort-desc': sortDirection === 'desc'}">↑</span>
                                                </th>
                                                <th>Actions</th>
                                            </tr>
                                        </thead>
                                        <tbody>
                                            <template x-for="task in filteredTasks" :key="task.uuid">
                                                <tr @click="showTaskDetail(task.uuid)">
                                                    <td>
                                                        <span x-text="task.name"></span>
                                                    </td>
                                                    <td>
                                                        <span class="scheduler-status-badge"
                                                            :class="getStateBadgeClass(task.state)"
                                                            x-text="task.state"></span>
                                                    </td>
                                                    <td x-text="task.type"></td>
                                                    <td>
                                                        <span x-show="task.type === 'scheduled'"
                                                            x-text="formatSchedule(task)"></span>
                                                        <span x-show="task.type === 'adhoc'"
                                                            class="scheduler-no-schedule">—</span>
                                                        <span x-show="task.type === 'planned'"
                                                            x-html="formatPlan(task).replace(/\n/g, '<br>')"></span>
                                                    </td>
                                                    <td x-text="formatDate(task.last_run)"></td>
                                                    <td @click.stop>
                                                        <div class="scheduler-task-actions">
                                                            <button class="scheduler-task-action"
                                                                @click="runTask(task.uuid)" title="Run Task">
                                                                <svg xmlns="http://www.w3.org/2000/svg"
                                                                    viewBox="0 0 24 24" fill="currentColor" width="16"
                                                                    height="16">
                                                                    <path d="M8 5v14l11-7z" />
                                                                </svg>
                                                            </button>
                                                            <button class="scheduler-task-action"
                                                                @click="resetTaskState(task.uuid)" title="Reset State">
                                                                <svg xmlns="http://www.w3.org/2000/svg"
                                                                    viewBox="0 0 24 24" fill="currentColor" width="16"
                                                                    height="16">
                                                                    <path
                                                                        d="M17.65 6.35C16.2 4.9 14.21 4 12 4c-4.42 0-7.99 3.58-7.99 8s3.57 8 7.99 8c3.73 0 6.84-2.55 7.73-6h-2.08c-.82 2.33-3.04 4-5.65 4-3.31 0-6-2.69-6-6s2.69-6 6-6c1.66 0 3.14.69 4.22 1.78L13 11h7V4l-2.35 2.35z" />
                                                                </svg>
                                                            </button>
                                                            <button class="scheduler-task-action"
                                                                @click="startEditTask(task.uuid)" title="Edit Task">
                                                                <svg xmlns="http://www.w3.org/2000/svg"
                                                                    viewBox="0 0 24 24" fill="currentColor" width="16"
                                                                    height="16">
                                                                    <path
                                                                        d="M3 17.25V21h3.75L17.81 9.94l-3.75-3.75L3 17.25zM20.71 7.04c.39-.39.39-1.02 0-1.41l-2.34-2.34c-.39-.39-1.02-.39-1.41 0l-1.83 1.83 3.75 3.75 1.83-1.83z" />
                                                                </svg>
                                                            </button>
                                                            <button class="scheduler-task-action"
                                                                @click="deleteTask(task.uuid)" title="Delete Task">
                                                                <svg xmlns="http://www.w3.org/2000/svg"
                                                                    viewBox="0 0 24 24" fill="currentColor" width="16"
                                                                    height="16">
                                                                    <path
                                                                        d="M6 19c0 1.1.9 2 2 2h8c1.1 0 2-.9 2-2V7H6v12zM19 4h-3.5l-1-1h-5l-1 1H5v2h14V4z" />
                                                                </svg>
                                                            </button>
                                                        </div>
                                                    </td>
                                                </tr>
                                            </template>
                                        </tbody>
                                    </table>
                                </div>

                                <!-- Task Detail View -->
                                <div class="scheduler-detail-view"
                                    x-show="!isCreating && !isEditing && viewMode === 'detail' && selectedTaskForDetail">
                                    <div class="scheduler-detail-header">
                                        <h2 class="scheduler-detail-title"
                                            x-text="selectedTaskForDetail ? selectedTaskForDetail.name : ''"></h2>
                                        <div class="scheduler-status-badge"
                                            :class="selectedTaskForDetail ? getStateBadgeClass(selectedTaskForDetail.state) : ''"
                                            x-text="selectedTaskForDetail ? selectedTaskForDetail.state : ''">
                                        </div>
                                        <button class="btn btn-cancel" @click="closeTaskDetail()">Close</button>
                                    </div>

                                    <div class="scheduler-detail-content">
                                        <div class="scheduler-details-grid">
                                            <div class="scheduler-details-label">Type:</div>
                                            <div class="scheduler-details-value"
                                                x-text="selectedTaskForDetail ? selectedTaskForDetail.type : ''"></div>

                                            <div class="scheduler-details-label">Created:</div>
                                            <div class="scheduler-details-value"
                                                x-text="selectedTaskForDetail ? formatDate(selectedTaskForDetail.created_at) : ''">
                                            </div>

                                            <div class="scheduler-details-label">Last Updated:</div>
                                            <div class="scheduler-details-value"
                                                x-text="selectedTaskForDetail ? formatDate(selectedTaskForDetail.updated_at) : ''">
                                            </div>

                                            <div class="scheduler-details-label">Last Run:</div>
                                            <div class="scheduler-details-value"
                                                x-text="selectedTaskForDetail ? formatDate(selectedTaskForDetail.last_run) : ''">
                                            </div>

                                            <div class="scheduler-details-label"
                                                x-show="selectedTaskForDetail && selectedTaskForDetail.type === 'scheduled'">
                                                Schedule:</div>
                                            <div class="scheduler-details-value"
                                                x-show="selectedTaskForDetail && selectedTaskForDetail.type === 'scheduled'"
                                                x-text="selectedTaskForDetail ? formatSchedule(selectedTaskForDetail) : ''">
                                            </div>

                                            <div class="scheduler-details-label"
                                                x-show="selectedTaskForDetail && selectedTaskForDetail.type === 'adhoc'">
                                                Token:</div>
                                            <div class="scheduler-details-value"
                                                x-show="selectedTaskForDetail && selectedTaskForDetail.type === 'adhoc'"
                                                x-text="selectedTaskForDetail ? selectedTaskForDetail.token : ''"></div>

                                            <div class="scheduler-details-label"
                                                x-show="selectedTaskForDetail && selectedTaskForDetail.type === 'planned'">
                                                Plan:</div>
                                            <div class="scheduler-details-value"
                                                x-show="selectedTaskForDetail && selectedTaskForDetail.type === 'planned'">
                                                <div x-show="selectedTaskForDetail && selectedTaskForDetail.plan">
                                                    <div><strong>Upcoming:</strong></div>
                                                    <template
                                                        x-if="selectedTaskForDetail && selectedTaskForDetail.plan && selectedTaskForDetail.plan.todo && selectedTaskForDetail.plan.todo.length > 0">
                                                        <div>
                                                            <template
                                                                x-for="(time, index) in selectedTaskForDetail.plan.todo"
                                                                :key="index">
                                                                <div x-text="formatDate(time)"></div>
                                                            </template>
                                                        </div>
                                                    </template>
                                                    <template
                                                        x-if="!selectedTaskForDetail || !selectedTaskForDetail.plan || !selectedTaskForDetail.plan.todo || selectedTaskForDetail.plan.todo.length === 0">
                                                        <div>No upcoming executions</div>
                                                    </template>

                                                    <div><strong>In Progress:</strong></div>
                                                    <div
                                                        x-text="selectedTaskForDetail && selectedTaskForDetail.plan && selectedTaskForDetail.plan.in_progress ? formatDate(selectedTaskForDetail.plan.in_progress) : 'None'">
                                                    </div>

                                                    <div><strong>Completed:</strong></div>
                                                    <template
                                                        x-if="selectedTaskForDetail && selectedTaskForDetail.plan && selectedTaskForDetail.plan.done && selectedTaskForDetail.plan.done.length > 0">
                                                        <div>
                                                            <template
                                                                x-for="(time, index) in selectedTaskForDetail.plan.done"
                                                                :key="index">
                                                                <div x-text="formatDate(time)"></div>
                                                            </template>
                                                        </div>
                                                    </template>
                                                    <template
                                                        x-if="!selectedTaskForDetail || !selectedTaskForDetail.plan || !selectedTaskForDetail.plan.done || selectedTaskForDetail.plan.done.length === 0">
                                                        <div>No completed executions</div>
                                                    </template>
                                                </div>
                                            </div>

                                            <div class="scheduler-details-label">Last Result:</div>
                                            <div class="scheduler-details-value"
                                                x-text="selectedTaskForDetail && selectedTaskForDetail.last_result ? selectedTaskForDetail.last_result : 'No results yet'">
                                            </div>

                                            <div class="scheduler-details-label">System Prompt:</div>
                                            <div class="scheduler-details-value"
                                                x-text="selectedTaskForDetail ? selectedTaskForDetail.system_prompt : ''">
                                            </div>

                                            <div class="scheduler-details-label">User Prompt:</div>
                                            <div class="scheduler-details-value"
                                                x-text="selectedTaskForDetail ? selectedTaskForDetail.prompt : ''">
                                            </div>

                                            <div class="scheduler-details-label">Attachments:</div>
                                            <div class="scheduler-details-value">
                                                <template
                                                    x-if="selectedTaskForDetail && selectedTaskForDetail.attachments && selectedTaskForDetail.attachments.length > 0">
                                                    <div>
                                                        <template
                                                            x-for="(attachment, index) in selectedTaskForDetail.attachments"
                                                            :key="index">
                                                            <div x-text="attachment"></div>
                                                        </template>
                                                    </div>
                                                </template>
                                                <template
                                                    x-if="!selectedTaskForDetail || !selectedTaskForDetail.attachments || selectedTaskForDetail.attachments.length === 0">
                                                    <div>No attachments</div>
                                                </template>
                                            </div>
                                        </div>
                                    </div>
                                </div>
                            </div>
                        </div>
                    </div>

                    <div class="modal-footer">
                        <div id="buttons-container">
                            <template x-for="button in settings.buttons" :key="button.id">
                                <button :class="button.classes" @click="handleButton(button.id)"
                                    x-text="button.title"></button>
                            </template>
                        </div>
                    </div>
                </div>
            </div>
        </template>
    </div>

    <!-- work_dir Browser Modal -->

    <div id="fileBrowserModal" x-data="fileBrowserModalProxy">
        <template x-teleport="body">
            <div x-show="isOpen" class="modal-overlay" @click.self="handleClose()"
                @keydown.escape.window="handleClose()" x-transition>
                <div class="modal-container">
                    <div class="modal-header">
                        <h2 class="modal-title" x-text="browser.title"></h2>
                        <button class="modal-close" @click="handleClose()">&times;</button>
                    </div>
                    <div class="modal-content">
                        <div x-show="isLoading" class="loading-spinner">
                            Loading...
                        </div>
                        <div x-show="!isLoading">
                            <div class="path-navigator">
                                <!-- Up Button -->
                                <button class="text-button back-button" @click="navigateUp()" aria-label="Navigate Up">
                                    <svg xmlns="http://www.w3.org/2000/svg" viewBox="0 0 10.5 15">
                                        <path d="m.75,5.25L5.25.75m0,0l4.5,4.5M5.25.75v13.5" fill="none"
                                            stroke="currentColor" stroke-linecap="round" stroke-linejoin="round"
                                            stroke-width="1.5"></path>
                                    </svg>
                                    Up
                                </button>

                                <div id="current-path">
                                    <span id="path-text" x-text="browser.currentPath"></span>
                                </div>
                            </div>

                            <div class="files-list">
                                <!-- Header -->
                                <div class="file-header">
                                    <div class="file-cell" @click="toggleSort('name')">
                                        Name
                                        <span x-show="browser.sortBy === 'name'"
                                            x-text="browser.sortDirection === 'asc' ? '↑' : '↓'">
                                        </span>
                                    </div>
                                    <div class="file-cell-size" @click="toggleSort('size')">
                                        Size
                                        <span x-show="browser.sortBy === 'size'"
                                            x-text="browser.sortDirection === 'asc' ? '↑' : '↓'">
                                        </span>
                                    </div>
                                    <div class="file-cell-date" @click="toggleSort('date')">
                                        Modified
                                        <span x-show="browser.sortBy === 'date'"
                                            x-text="browser.sortDirection === 'asc' ? '↑' : '↓'">
                                        </span>
                                    </div>
                                </div>

                                <!-- File List -->
                                <template x-if="browser.entries.length">
                                    <template x-for="file in sortFiles(browser.entries)" :key="file.path">
                                        <div class="file-item" :data-is-dir="file.is_dir">
                                            <div class="file-name"
                                                @click="file.is_dir ? navigateToFolder(file.path) : downloadFile(file)">
                                                <img :src="'/public/' + (file.type === 'unknown' ? 'file' : (isArchive(file.name) ? 'archive' : file.type)) + '.svg'"
                                                    class="file-icon" :alt="file.type">
                                                <span x-text="file.name"></span>
                                            </div>
                                            <div class="file-size" x-text="formatFileSize(file.size)"></div>
                                            <div class="file-date" x-text="formatDate(file.modified)"></div>

                                            <div class="file-actions">
                                                <button class="action-button download-button"
                                                    @click.stop="downloadFile(file)">
                                                    <svg xmlns="http://www.w3.org/2000/svg" viewBox="0 0 19.5 19.5">
                                                        <path
                                                            d="m.75,14.25v2.25c0,1.24,1.01,2.25,2.25,2.25h13.5c1.24,0,2.25-1.01,2.25-2.25v-2.25m-4.5-4.5l-4.5,4.5m0,0l-4.5-4.5m4.5,4.5V.75"
                                                            fill="none" stroke="currentColor" stroke-linecap="round"
                                                            stroke-linejoin="round" stroke-width="1.5"></path>
                                                    </svg>
                                                </button>
                                                <button class="delete-button" @click.stop="deleteFile(file)">
                                                    <svg xmlns="http://www.w3.org/2000/svg" viewBox="0 0 15.03 22.53"
                                                        fill="currentColor">
                                                        <path
                                                            d="m14.55,7.82H4.68L14.09,3.19c.83-.41,1.17-1.42.77-2.25-.41-.83-1.42-1.17-2.25-.77l-3.16,1.55-.15-.31c-.22-.44-.59-.76-1.05-.92-.46-.16-.96-.13-1.39.09l-2.08,1.02c-.9.44-1.28,1.54-.83,2.44l.15.31-3.16,1.55c-.83.41-1.17,1.42-.77,2.25.29.59.89.94,1.51.94.25,0,.5-.06.74-.17l.38-.19s.09.03.14.03h11.14v11.43c0,.76-.62,1.38-1.38,1.38h-.46v-11.28c0-.26-.21-.47-.47-.47s-.47.21-.47.47v11.28h-2.39v-11.28c0-.26-.21-.47-.47-.47s-.47.21-.47.47v11.28h-2.39v-11.28c0-.26-.21-.47-.47-.47s-.47.21-.47.47v11.28h-.46c-.76,0-1.38-.62-1.38-1.38v-9.9c0-.26-.21-.47-.47-.47s-.47.21-.47.47v9.9c0,1.28,1.04,2.32,2.32,2.32h8.55c1.28,0,2.32-1.04,2.32-2.32v-11.91c0-.26-.21-.47-.47-.47ZM5.19,2.46l2.08-1.02c.12-.06.25-.09.39-.09.09,0,.19.02.28.05.22.08.4.23.5.44l.15.31-.19.09-3.46,1.7-.15-.31c-.21-.43-.03-.96.4-1.17Zm-3.19,5.62c-.36.18-.8.03-.98-.33-.18-.36-.03-.8.33-.98l5.8-2.85,2.72-1.34,3.16-1.55c.1-.05.21-.07.32-.07.27,0,.53.15.66.41.09.17.1.37.04.56-.06.18-.19.33-.37.42L2,8.08Z"
                                                            stroke-width="0"></path>
                                                    </svg>
                                                </button>
                                            </div>
                                        </div>
                                    </template>
                                </template>

                                <!-- Empty State -->
                                <template x-if="!browser.entries.length">
                                    <div class="no-files">
                                        No files found
                                    </div>
                                </template>
                            </div>
                        </div>
                    </div>
                    <div class="modal-footer">
                        <div id="buttons-container">
                            <label class="btn btn-upload"><svg xmlns="http://www.w3.org/2000/svg" fill="none"
                                    viewBox="0 0 24 24" stroke-width="1.5" stroke="currentColor">
                                    <path stroke-linecap="round" stroke-linejoin="round"
                                        d="M3 16.5v2.25A2.25 2.25 0 0 0 5.25 21h13.5A2.25 2.25 0 0 0 21 18.75V16.5m-13.5-9L12 3m0 0 4.5 4.5M12 3v13.5">
                                    </path>
                                </svg>
                                Upload Files
                                <input type="file" multiple="" accept="all" @change="handleFileUpload"
                                    style="display: none;">
                            </label>
                            <button class="btn btn-cancel" @click="handleClose()">Close Browser</button>
                        </div>
                    </div>
                </div>
            </div>
        </template>
    </div>

    <!-- generic modal -->

    <div id="genericModal" x-data="genericModalProxy">
        <template x-teleport="body">
            <div x-show="isOpen" class="modal-overlay" @click.self="handleClose()"
                @keydown.escape.window="handleClose()" x-transition>
                <div class="modal-container">
                    <div class="modal-header">
                        <h2 class="modal-title" x-text="title"></h2>
                        <button class="modal-close" @click="handleClose()">&times;</button>
                    </div>
                    <div class="modal-description" x-text="description"></div>
                    <div class="modal-content" id="viewer">
                        <div class="html-pre" x-html="html"></div>
                    </div>
                    <!-- <div class="modal-footer">
                    <div id="buttons-container">
                        <button class="btn btn-cancel" @click="handleClose()">Close</button>
                    </div>
                </div> -->
                </div>
        </template>
    </div>

    <!-- Full Screen Input Modal -->
<<<<<<< HEAD
    <x-component path="modals/full-screen-input.html"></x-component>
=======
    <div id="fullScreenInputModal" x-data="fullScreenInputModalProxy">
        <template x-teleport="body">
            <div x-show="isOpen" class="modal-overlay" @click.self="handleClose()"
                @keydown.escape.window="handleClose()" x-transition>
                <div class="modal-container full-screen-input-modal">
                    <div class="modal-content">
                        <button class="modal-close" @click="handleClose()">&times;</button>

                        <!-- Add toolbar -->
                        <div class="editor-toolbar">
                            <div class="toolbar-group">
                                <button class="toolbar-button" @click="undo()" :disabled="!canUndo"
                                    title="Undo (Ctrl+Z)">
                                    <svg xmlns="http://www.w3.org/2000/svg" viewBox="0 0 24 24" fill="none"
                                        stroke="currentColor" stroke-width="2">
                                        <path d="M3 7v6h6"></path>
                                        <path d="M21 17a9 9 0 00-9-9 9 9 0 00-6 2.3L3 13"></path>
                                    </svg>
                                </button>
                                <button class="toolbar-button" @click="redo()" :disabled="!canRedo"
                                    title="Redo (Ctrl+Shift+Z)">
                                    <svg xmlns="http://www.w3.org/2000/svg" viewBox="0 0 24 24" fill="none"
                                        stroke="currentColor" stroke-width="2">
                                        <path d="M21 7v6h-6"></path>
                                        <path d="M3 17a9 9 0 019-9 9 9 0 016 2.3l3 2.7"></path>
                                    </svg>
                                </button>
                            </div>
                            <div class="toolbar-group">
                                <button class="toolbar-button" @click="clearText()" title="Clear Text">
                                    <svg xmlns="http://www.w3.org/2000/svg" viewBox="0 0 24 24" fill="none"
                                        stroke="currentColor" stroke-width="2">
                                        <path
                                            d="M19 6v14a2 2 0 01-2 2H7a2 2 0 01-2-2V6m3 0V4a2 2 0 012-2h4a2 2 0 012 2v2">
                                        </path>
                                        <line x1="10" y1="11" x2="10" y2="17"></line>
                                        <line x1="14" y1="11" x2="14" y2="17"></line>
                                    </svg>
                                </button>
                                <button class="toolbar-button" @click="toggleWrap()" :class="{ active: wordWrap }"
                                    title="Toggle Word Wrap">
                                    <svg xmlns="http://www.w3.org/2000/svg" viewBox="0 0 24 24" fill="none"
                                        stroke="currentColor" stroke-width="2">
                                        <path d="M3 6h18M3 12h15l3 3-3 3M3 18h18"></path>
                                    </svg>
                                </button>
                            </div>
                        </div>

                        <textarea id="full-screen-input" x-model="inputText" placeholder="Type your message here..."
                            @keydown.ctrl.enter="handleClose()" @keydown.ctrl.z.prevent="undo()"
                            @keydown.ctrl.shift.z.prevent="redo()"
                            :style="{ 'white-space': wordWrap ? 'pre-wrap' : 'pre' }"
                            @input="updateHistory()"></textarea>
                    </div>
                    <div class="modal-footer">
                        <div id="buttons-container">
                            <button class="btn btn-ok" @click="handleClose()">Done (Ctrl+Enter)</button>
                        </div>
                    </div>
                </div>
            </div>
        </template>
    </div>
>>>>>>> 30d0b5ae

    <!-- Drag and Drop Overlay Component -->
    <x-component path="chat/attachments/dragDropOverlay.html"></x-component>

    <!-- Register Service Worker for offline support and caching -->
    <script>
        if ('serviceWorker' in navigator) {
            window.addEventListener('load', () => {
                navigator.serviceWorker.register('js/sw.js').then(registration => {
                    console.log('SW registered: ', registration);
                }).catch(registrationError => {
                    console.log('SW registration failed: ', registrationError);
                });
            });
        }
    </script>

</body>

</html><|MERGE_RESOLUTION|>--- conflicted
+++ resolved
@@ -144,7 +144,6 @@
 
 <body class="dark-mode device-pointer">
     <div class="container">
-<<<<<<< HEAD
         <!-- Sidebar Overlay -->
         <div id="sidebar-overlay" class="sidebar-overlay" x-data :class="{'visible': $store.sidebar.isOpen && $store.sidebar.isMobile()}" @click="$store.sidebar.close()"></div>
         <!-- Sidebar Header (Logo and Hamburger icon) -->
@@ -155,223 +154,6 @@
         <!-- Right Panel (Message History and Input Section) -->
         <div id="right-panel" class="panel" :class="{'expanded': !$store.sidebar.isOpen}">
             <!-- Time and Date -->
-=======
-        <div id="sidebar-overlay" class="sidebar-overlay hidden"></div>
-        <div class="icons-section" id="hide-button" x-data="{ connected: true }">
-            <!--Sidebar-->
-            <!-- Sidebar Toggle Button -->
-            <button id="toggle-sidebar" class="toggle-sidebar-button" aria-label="Toggle Sidebar" aria-expanded="false">
-                <span aria-hidden="true">
-                    <!-- Hamburger Icon -->
-                    <svg id="sidebar-hamburger-svg" xmlns="http://www.w3.org/2000/svg" width="22" height="22"
-                        viewBox="0 0 24 24" fill="CurrentColor">
-                        <path d="M3 13h18v-2H3v2zm0 4h18v-2H3v2zm0-8h18V7H3v2z"></path>
-                    </svg>
-                </span>
-            </button>
-
-            <div id="logo-container">
-                <a href="https://github.com/agent0ai/agent-zero" target="_blank" rel="noopener noreferrer">
-                    <img src="./public/splash.jpg" alt="a0" width="22" height="22">
-                </a>
-            </div>
-        </div>
-
-        <div id="left-panel" class="panel">
-            <!--Sidebar upper elements-->
-            <div class="left-panel-top">
-                <div class="config-section" x-data="{ showQuickActions: true }">
-                    <button class="config-button" id="resetChat" @click="resetChat()">Reset Chat</button>
-                    <button class="config-button" id="newChat" @click="newChat()">New Chat</button>
-                    <button class="config-button" id="loadChats" @click="loadChats()">Load Chat</button>
-                    <button class="config-button" id="loadChat" @click="saveChat()">Save Chat</button>
-                    <button class="config-button" id="restart" @click="restart()">Restart</button>
-                    <button class="config-button" id="settings" @click="settingsModalProxy.openModal()"><svg
-                            xmlns="http://www.w3.org/2000/svg" version="1.1" viewBox="-5.0 -17.0 110.0 135.0"
-                            fill="currentColor" width="24" height="24">
-                            <path
-                                d="m52.301 90.102h-4.1016c-3 0-5 0-6.8984-1.3984-1.8984-1.3984-2.5-3.3008-3.5-6.1016l-1.1016-3.6016c-0.19922-0.60156-0.69922-1.1992-1.3984-1.6016l-1.1016-0.60156c-0.60156-0.30078-1.5-0.39844-2.3008-0.19922l-4.3008 1.1992c-3.1016 0.89844-5.1016 1.5-7.3984 0.5-2.3008-0.89844-3.3984-2.8008-5-5.6016l-1.8008-3.1016c-1.5-2.5-2.5-4.3008-2.3008-6.6992 0.19922-2.3984 1.6016-3.8008 3.6016-6.1016l3.8008-4.1992c0.19922-0.19922 0.60156-1.3984 0.60156-2.6016 0-1.1016-0.5-2.3008-0.80078-2.6992l-3.6016-4c-2-2.1992-3.3008-3.6992-3.6016-6.1016-0.19922-2.3984 0.80078-4.1992 2.3008-6.6992l1.8008-3.1016c1.6016-2.8008 2.6992-4.6016 5-5.6016 2.3008-0.89844 4.3008-0.39844 7.3984 0.5l4.3984 1.1992c0.69922 0.10156 1.5 0 2.3008-0.30078l1.1016-0.60156c0.5-0.30078 1-0.89844 1.3008-1.6992l1.1992-3.5c0.89844-2.8008 1.6016-4.6992 3.5-6.1016 1.8984-1.3984 3.8984-1.3984 6.8984-1.3984h4.1016c3 0 5 0 6.8984 1.3984 1.8984 1.3984 2.5 3.1992 3.5 6.1016l1.1992 3.6016c0.19922 0.60156 0.69922 1.1992 1.3984 1.6016l1.1016 0.60156c0.60156 0.30078 1.5 0.39844 2.3008 0.19922l4.3008-1.1992c3.1016-0.89844 5.1016-1.5 7.3984-0.5 2.3008 0.89844 3.3984 2.8008 5 5.5l1.8008 3.1016c1.3984 2.5 2.5 4.3008 2.3008 6.6992-0.19922 2.3984-1.6016 3.8008-3.6016 6.1016l-3.9961 4.4062c-0.19922 0.19922-0.60156 1.3984-0.60156 2.6016 0 1.1016 0.5 2.3008 0.80078 2.6992l3.6016 4c2 2.1992 3.3008 3.6992 3.6016 6.1016 0.19922 2.3984-0.80078 4.1992-2.3008 6.6992l-1.8008 3.1016c-1.6016 2.8008-2.6992 4.6016-5 5.6016-2.3008 0.89844-4.3984 0.39844-7.3984-0.5l-4.3984-1.1992c-0.69922-0.10156-1.5 0-2.3008 0.30078l-1.1016 0.60156c-0.5 0.30078-1 0.89844-1.3008 1.6992l-1.1992 3.5c-0.89844 2.8008-1.6016 4.6992-3.5 6.1016-1.8008 1.293-3.8008 1.293-6.8008 1.293zm-6.6016-7.3008c0.5 0.10156 1.6016 0.10156 2.6016 0.10156h4.1016c1 0 2 0 2.6016-0.10156 0.19922-0.5 0.60156-1.5 0.89844-2.3984l1.1992-3.6016c0.89844-2.3008 2.3984-4.1992 4.3984-5.3984l1.3984-0.80078c2.3984-1.3008 5.1016-1.6016 7.6016-1l4.6016 1.3008c1 0.30078 2.1016 0.60156 2.6992 0.69922 0.30078-0.5 0.89844-1.5 1.3984-2.3984l1.8008-3.1016c0.5-0.80078 1-1.8008 1.1992-2.3008-0.30078-0.39844-1-1.1992-1.6992-2l-3.8008-4.1992c-1.6016-2-2.5-4.8008-2.5-7.3984 0-2.6016 0.89844-5.3984 2.3008-7.3008l3.8984-4.3984c0.69922-0.69922 1.3984-1.5 1.6992-2-0.19922-0.5-0.80078-1.3984-1.1992-2.3008l-1.8984-3.1016c-0.5-0.89844-1.1016-1.8984-1.3984-2.3984-0.60156 0.10156-1.6992 0.39844-2.6992 0.69922l-4.3984 1.3008c-2.6992 0.60156-5.3008 0.30078-7.6016-0.89844l-1.4023-0.80469c-2.1016-1.3984-3.6016-3.1992-4.3984-5.3984l-1.3008-3.8008c-0.30078-0.89844-0.60156-1.8984-0.89844-2.3984-0.5-0.10156-1.6016-0.10156-2.6016-0.10156h-4.1016c-1 0-2 0-2.6016 0.10156-0.19922 0.5-0.60156 1.5-0.89844 2.3984l-1.1992 3.6016c-0.89844 2.3008-2.3984 4.1992-4.3984 5.3984l-1.3984 0.80078c-2.3984 1.3008-5.1016 1.6016-7.6016 1l-4.6016-1.3008c-1-0.30078-2.1016-0.60156-2.6992-0.69922-0.30078 0.5-0.89844 1.5-1.3984 2.3984l-1.8008 3.1016c-0.5 0.80078-1 1.8008-1.1992 2.3008 0.30078 0.39844 1 1.1992 1.6992 2l3.8008 4.1992c1.6016 2 2.5 4.8008 2.5 7.3984 0 2.6016-0.89844 5.3984-2.3008 7.3008l-3.8984 4.3984c-0.69922 0.69922-1.3984 1.5-1.6992 2 0.19922 0.5 0.80078 1.3984 1.1992 2.3008l1.8008 3.1016c0.5 0.89844 1.1016 1.8984 1.3984 2.3984 0.60156-0.10156 1.6992-0.39844 2.6992-0.69922l4.3984-1.1992c2.6992-0.60156 5.3008-0.30078 7.6016 0.89844l1.3984 0.80078c2.1016 1.3008 3.6016 3.1992 4.3984 5.3984l1.3008 3.8008c0.5 0.80078 0.80078 1.8008 1 2.3008z">
-                            </path>
-                            <path
-                                d="m50.301 66.5c-9 0-16.398-7.3008-16.398-16.398 0-9.1016 7.3008-16.398 16.398-16.398 9.1016 0 16.398 7.3008 16.398 16.398 0 9.0977-7.3984 16.398-16.398 16.398zm0-25.5c-5 0-9.1016 4.1016-9.1016 9.1016s4.1016 9.1016 9.1016 9.1016 9.1016-4.1016 9.1016-9.1016c-0.003906-5-4.1016-9.1016-9.1016-9.1016z">
-                            </path>
-                        </svg>Settings</button>
-                    <button class="config-button" id="memory-dash"
-                        @click="openModal('settings/memory/memory-dashboard.html');">Memory</button>
-
-
-                </div>
-
-                <!-- Tabs container -->
-                <div class="tabs-container">
-                    <div class="tabs">
-                        <div class="tab active" id="chats-tab">Chats</div>
-                        <div class="tab" id="tasks-tab">Tasks</div>
-                    </div>
-                </div>
-
-                <!-- Chats List -->
-                <div class="config-section" id="chats-section" x-data="{ contexts: [], selected: '' }"
-                    x-show="contexts.length > 0 || true">
-                    <div class="chats-list-container">
-                        <ul class="config-list" x-show="contexts.length > 0">
-                            <template x-for="context in contexts">
-                                <li>
-                                    <div :class="{'chat-list-button': true, 'font-bold': context.id === selected}"
-                                        @click="selected = context.id; selectChat(context.id)">
-                                        <span class="chat-name"
-                                            :title="context.name ? context.name : 'Chat #' + context.no"
-                                            x-text="context.name ? context.name : 'Chat #' + context.no"></span>
-                                    </div>
-                                    <button class="edit-button" @click="killChat(context.id)">X</button>
-                                </li>
-                            </template>
-                        </ul>
-                        <div class="empty-list-message" x-show="contexts.length === 0">
-                            <p><i>No chats to list.</i></p>
-                        </div>
-                    </div>
-                </div>
-
-                <!-- Tasks List -->
-                <div class="config-section" id="tasks-section" x-data="{
-                    tasks: [],
-                    selected: '',
-                    openTaskDetail(taskId) {
-                        globalThis.openTaskDetail(taskId);
-                    }
-                }" style="display: none;">
-                    <div class="tasks-list-container">
-                        <ul class="config-list" x-show="tasks.length > 0">
-                            <template x-for="task in tasks">
-                                <li>
-                                    <div :class="{'chat-list-button': true, 'font-bold': task.id === selected, 'has-task-container': true}"
-                                        @click="selected = task.id; selectChat(task.id)">
-                                        <!-- Task container with a vertical layout -->
-                                        <div class="task-container task-container-vertical">
-                                            <!-- Task name on its own line with full width -->
-                                            <span class="task-name"
-                                                :title="(task.task_name || `Task #${task.no}`) + ' (' + (task.name || `Chat #${task.no}`) + ')'"
-                                                x-text="(task.task_name || `Task #${task.no}`) + ' (' + (task.name || `Chat #${task.no}`) + ')'"
-                                                :data-task-id="task.id"></span>
-                                            <!-- Second line with status badge and action button -->
-                                            <div class="task-info-line">
-                                                <!-- Status badge (reusing scheduler styling) -->
-                                                <span class="scheduler-status-badge scheduler-status-badge-small"
-                                                    :class="task.state ? `scheduler-status-${task.state}` : 'scheduler-status-idle'"
-                                                    x-text="task.state || 'idle'"></span>
-                                                <!-- Action buttons -->
-                                                <button class="edit-button" @click.stop="openTaskDetail(task.id)"
-                                                    title="View task details"
-                                                    style="margin-left: auto; margin-right: 5px;">
-                                                    <svg xmlns="http://www.w3.org/2000/svg" width="16" height="16"
-                                                        viewBox="0 0 512 512" fill="var(--color-primary)"
-                                                        stroke="currentColor" stroke-width="2" stroke-linecap="round"
-                                                        stroke-linejoin="round">
-                                                        <path
-                                                            d="M256 0c70.69 0 134.69 28.66 181.02 74.98C483.34 121.3 512 185.31 512 256c0 70.69-28.66 134.7-74.98 181.02C390.69 483.34 326.69 512 256 512c-70.69 0-134.69-28.66-181.02-74.98C28.66 390.69 0 326.69 0 256c0-70.69 28.66-134.69 74.98-181.02C121.31 28.66 185.31 0 256 0zm-9.96 161.03c0-4.28.76-8.26 2.27-11.91 1.5-3.63 3.77-6.94 6.79-9.91 3-2.95 6.29-5.2 9.84-6.7 3.57-1.5 7.41-2.28 11.52-2.28 4.12 0 7.96.78 11.49 2.27 3.54 1.51 6.78 3.76 9.75 6.73 2.95 2.97 5.16 6.26 6.64 9.91 1.49 3.63 2.22 7.61 2.22 11.89 0 4.17-.73 8.08-2.21 11.69-1.48 3.6-3.68 6.94-6.65 9.97-2.94 3.03-6.18 5.32-9.72 6.84-3.54 1.51-7.38 2.29-11.52 2.29-4.22 0-8.14-.76-11.75-2.26-3.58-1.51-6.86-3.79-9.83-6.79-2.94-3.02-5.16-6.34-6.63-9.97-1.48-3.62-2.21-7.54-2.21-11.77zm13.4 178.16c-1.11 3.97-3.35 11.76 3.3 11.76 1.44 0 3.27-.81 5.46-2.4 2.37-1.71 5.09-4.31 8.13-7.75 3.09-3.5 6.32-7.65 9.67-12.42 3.33-4.76 6.84-10.22 10.49-16.31.37-.65 1.23-.87 1.89-.48l12.36 9.18c.6.43.73 1.25.35 1.86-5.69 9.88-11.44 18.51-17.26 25.88-5.85 7.41-11.79 13.57-17.8 18.43l-.1.06c-6.02 4.88-12.19 8.55-18.51 11.01-17.58 6.81-45.36 5.7-53.32-14.83-5.02-12.96-.9-27.69 3.06-40.37l19.96-60.44c1.28-4.58 2.89-9.62 3.47-14.33.97-7.87-2.49-12.96-11.06-12.96h-17.45c-.76 0-1.38-.62-1.38-1.38l.08-.48 4.58-16.68c.16-.62.73-1.04 1.35-1.02l89.12-2.79c.76-.03 1.41.57 1.44 1.33l-.07.43-37.76 124.7zm158.3-244.93c-41.39-41.39-98.58-67-161.74-67-63.16 0-120.35 25.61-161.74 67-41.39 41.39-67 98.58-67 161.74 0 63.16 25.61 120.35 67 161.74 41.39 41.39 98.58 67 161.74 67 63.16 0 120.35-25.61 161.74-67 41.39-41.39 67-98.58 67-161.74 0-63.16-25.61-120.35-67-161.74z" />
-                                                    </svg>
-                                                </button>
-                                                <button class="edit-button" @click.stop="resetChat(task.id)"
-                                                    style="margin-right: 5px;" title="Clear task chat">
-                                                    <svg xmlns="http://www.w3.org/2000/svg" width="16" height="16"
-                                                        viewBox="0 0 122.88 121.1" fill="var(--color-primary)"
-                                                        stroke="currentColor" stroke-width="2" stroke-linecap="round"
-                                                        stroke-linejoin="round">
-                                                        <path
-                                                            d="M62.89,56.03c1.11-0.35,2.34-0.25,3.72,0.37l10.4,7.87c2.26,1.71,4.24,3.78,2.73,6.9 c-0.51,1.06-1.4,2.1-2.38,3.49l-0.53,0.75c-1.97,2.8-2.61,2-5.71,1.83c0.56,13.37,1.75,27.82-2.64,40.88 c-0.87,2.7-3.32,3.44-6.95,2.71l-6.1-2.03c4.11-6.14,6.16-13.85,6.44-22.89c-3.46,8.58-6.8,16.96-10.68,20.86l-6.28-2.08 c0.61-3.05,1.05-5.43,0.35-6.9l-4.07,4.24l-9.33-5.77c6.36-3.36,11.62-7.87,15.6-13.73c-6.69,5.01-12.76,8.1-18.14,8.99 c-2.75,0.83-4.49,0.35-5.16-1.53c-0.48-1.34-0.05-1.77,0.81-2.86c1.11-1.41,2.61-2.67,4.35-3.79c-3.13,1.1-4.64,0.95-6.37,1.51 c-4.9,1.59-9.94-1.86-8.26-6.9c1.07-3.23,3.54-3.09,6.67-4.07l5.42-1.69c-5.19,0.28-10.32,0.45-15.02-0.25 c-5.4-0.8-5.31-0.99-8.24-5.38c-3.94-5.91-6.25-11.45,2.52-9.16c16.73,3.18,33.56,5.34,51.25-0.98c-0.76-1.32-0.9-2.57-0.5-3.73 C57.37,60.94,61.13,56.58,62.89,56.03L62.89,56.03z M113.8,2.42L74.45,51.53c-4.71,6.68,3.2,11.91,8.39,5.64l39.2-49.27 C125.12,1.86,119.13-3.16,113.8,2.42L113.8,2.42z" />
-                                                    </svg>
-                                                </button>
-                                                <button title="Delete task" class="edit-button"
-                                                    @click.stop="deleteTaskGlobal(task.id)">X</button>
-
-                                            </div>
-                                        </div>
-                                    </div>
-                                </li>
-                            </template>
-                        </ul>
-                        <div class="empty-list-message" x-show="tasks.length === 0">
-                            <p><i>No tasks to list.</i></p>
-                        </div>
-                    </div>
-                </div>
-            </div>
-            <!--Sidebar lower elements-->
-            <div class="left-panel-bottom">
-                <!-- Preferences -->
-                <div class="pref-section" x-data="{ prefOpen: true }">
-                    <span>
-                        <h3 class="pref-header" @click="prefOpen = !prefOpen">
-                            Preferences
-                            <svg class="arrow-icon" xmlns="http://www.w3.org/2000/svg" viewBox="0 0 24 24" fill="none"
-                                stroke="currentColor" stroke-width="2" width="16" height="16"
-                                :class="{'rotated': !prefOpen}">
-                                <path d="M8 4l8 8-8 8" />
-                            </svg>
-                        </h3>
-                        <ul class="config-list" id="pref-list" x-show="prefOpen" x-collapse x-transition>
-                            <!-- Preferences Items -->
-                            <li x-data="{ autoScroll: true }">
-                                <span>Autoscroll</span>
-                                <label class="switch">
-                                    <input id="auto-scroll-switch" type="checkbox" x-model="autoScroll"
-                                        x-effect="globalThis.safeCall('toggleAutoScroll',autoScroll)">
-                                    <span class="slider"></span>
-                                </label>
-                            </li>
-                            <li x-data="{ darkMode: localStorage.getItem('darkMode') != 'false' }"
-                                x-init="$watch('darkMode', val => toggleDarkMode(val))">
-                                <span class="switch-label">Dark mode</span>
-                                <label class="switch">
-                                    <input type="checkbox" x-model="darkMode">
-                                    <span class="slider"></span>
-                                </label>
-                            </li>
-                            <li x-data="{ speech: localStorage.getItem('speech') == 'true' }"
-                                x-init="$watch('speech', val => toggleSpeech(val))">
-                                <span class="switch-label">Speech</span>
-                                <label class="switch">
-                                    <input type="checkbox" x-model="speech">
-                                    <span class="slider"></span>
-                                </label>
-                            </li>
-                            <li x-data="{ showThoughts: true }">
-                                <span>Show thoughts</span>
-                                <label class="switch">
-                                    <input type="checkbox" x-model="showThoughts"
-                                        x-effect="globalThis.safeCall('toggleThoughts',showThoughts)">
-                                    <span class="slider"></span>
-                                </label>
-                            </li>
-                            <li x-data="{ showJson: false }">
-                                <span>Show JSON</span>
-                                <label class="switch">
-                                    <input type="checkbox" x-model="showJson"
-                                        x-effect="globalThis.safeCall('toggleJson',showJson)">
-                                    <span class="slider"></span>
-                                </label>
-                            </li>
-                            <li x-data="{ showUtils: false }">
-                                <span>Show utility messages</span>
-                                <label class="switch">
-                                    <input type="checkbox" x-model="showUtils"
-                                        x-effect="globalThis.safeCall('toggleUtils',showUtils)">
-                                    <span class="slider"></span>
-                                </label>
-                            </li>
-                        </ul>
-                    </span>
-                </div>
-                <!-- Version Info -->
-                <div class="version-info">
-                    <span id="a0version">Version {{version_no}} {{version_time}}</span>
-                </div>
-            </div>
-        </div>
-        <div id="right-panel" class="panel">
-            <!--Chat-->
->>>>>>> 30d0b5ae
             <div id="time-date-container">
                 <div id="time-date"></div>
                 <div class="status-icon" x-data="{ connected: true }">
@@ -406,168 +188,10 @@
                 <button class="toast__copy" style="display: none;">Copy</button>
                 <button class="toast__close">Close</button>
             </div>
-<<<<<<< HEAD
             <!-- Progress Bar -->
             <x-component path="chat/input/progress.html"></x-component>
             <!-- Input Section -->
             <x-component path="chat/input/chat-bar.html"></x-component>
-=======
-            <div id="progress-bar-box">
-                <h4 id="progress-bar-h">
-                    <span id="progress-bar-i">|></span><span id="progress-bar"></span>
-                </h4>
-                <h4 id="progress-bar-stop-speech" x-data x-cloak x-show="$store.speech.isSpeaking">
-                    <span id="stop-speech" @click="$store.speech.stop()" style="cursor: pointer">Stop Speech</span>
-                </h4>
-            </div>
-            <div id="input-section" x-data="{
-                paused: false
-            }">
-
-                <!-- Attachment Preview section -->
-                <div>
-                    <x-component path="/chat/attachments/inputPreview.html" />
-                </div>
-
-                <!-- Top row with input and buttons -->
-                <div class="input-row">
-                    <!-- Attachment icon with tooltip -->
-                    <div class="attachment-wrapper" x-data="{ showTooltip: false }">
-                        <label for="file-input" class="attachment-icon" @mouseover="showTooltip = true"
-                            @mouseleave="showTooltip = false">
-                            <svg xmlns="http://www.w3.org/2000/svg" width="24" height="24" viewBox="0 0 24 24"
-                                fill="currentColor">
-                                <path
-                                    d="M16.5 6v11.5c0 2.21-1.79 4-4 4s-4-1.79-4-4V5c0-1.38 1.12-2.5 2.5-2.5s2.5 1.12 2.5 2.5v10.5c0 .55-.45 1-1 1s-1-.45-1-1V6H10v9.5c0 1.38 1.12 2.5 2.5 2.5s2.5-1.12 2.5-2.5V5c0-2.21-1.79-4-4-4S7 2.79 7 5v12.5c0 3.04 2.46 5.5 5.5 5.5s5.5-2.46 5.5-5.5V6h-1.5z" />
-                            </svg>
-                        </label>
-                        <input type="file" id="file-input" accept="*" multiple style="display: none"
-                            @change="$store.chatAttachments.handleFileUpload($event)">
-
-                        <div x-show="showTooltip" class="tooltip">
-                            Add attachments to the message
-                        </div>
-                    </div>
-
-                    <!-- Container for textarea and button -->
-                    <div id="chat-input-container" style="position: relative;">
-                        <textarea id="chat-input" placeholder="Type your message here..." rows="1"></textarea>
-
-                        <!-- Expand button inside the textarea container -->
-                        <button id="expand-button" @click="$store.fullScreenInputModal.openModal()"
-                            aria-label="Expand input">
-                            <svg xmlns="http://www.w3.org/2000/svg" viewBox="0 0 24 24" fill="currentColor">
-                                <path
-                                    d="M7 14H5v5h5v-2H7v-3zm-2-4h2V7h3V5H5v5zm12 7h-3v2h5v-5h-2v3zM14 5v2h3v3h2V5h-5z" />
-                            </svg>
-                        </button>
-                    </div>
-
-                    <div id="chat-buttons-wrapper">
-
-                        <!-- Send button -->
-                        <button class="chat-button" id="send-button" aria-label="Send message">
-                            <svg xmlns="http://www.w3.org/2000/svg" viewBox="0 0 100 100">
-                                <path d="M25 20 L75 50 L25 80" fill="none" stroke="currentColor" stroke-width="15">
-                                </path>
-                            </svg>
-                        </button>
-
-                        <!-- Microphone button -->
-                        <button class="chat-button mic-inactive" id="microphone-button"
-                            aria-label="Start/Stop recording" @click="$store.speech.handleMicrophoneClick()"
-                            x-effect="$store.speech.updateMicrophoneButtonUI()">
-                            <svg xmlns="http://www.w3.org/2000/svg" viewBox="0 0 16 18" fill="currentColor">
-                                <path
-                                    d="m8,12c1.66,0,3-1.34,3-3V3c0-1.66-1.34-3-3-3s-3,1.34-3,3v6c0,1.66,1.34,3,3,3Zm-1,1.9c-2.7-.4-4.8-2.6-5-5.4H0c.2,3.8,3.1,6.9,7,7.5v2h2v-2c3.9-.6,6.8-3.7,7-7.5h-2c-.2,2.8-2.3,5-5,5.4h-2Z" />
-                            </svg>
-
-                        </button>
-
-                    </div>
-                </div>
-
-                <!-- Bottom row with text buttons -->
-                <div class="text-buttons-row">
-
-                    <button class="text-button" @click="pauseAgent(!paused)">
-                        <!-- Dynamic path that switches between pause and play icons -->
-                        <template x-if="!paused">
-                            <svg xmlns="http://www.w3.org/2000/svg" fill="currentColor" viewBox="0 0 24 24"
-                                stroke-width="1.5" stroke="currentColor" width="14" height="14">
-                                <path d="M6 19h4V5H6v14zm8-14v14h4V5h-4z"></path>
-                            </svg>
-                        </template>
-                        <template x-if="paused">
-                            <svg xmlns="http://www.w3.org/2000/svg" fill="currentColor" viewBox="0 0 24 24"
-                                stroke-width="1.8" stroke="currentColor" width="14" height="14">
-                                <path d="M8 5v14l11-7z"></path>
-                            </svg>
-                        </template>
-                        </svg>
-                        <span x-text="paused ? 'Resume Agent' : 'Pause Agent'"></span>
-                    </button>
-
-                    <button class="text-button" @click="loadKnowledge()"><svg xmlns="http://www.w3.org/2000/svg"
-                            fill="none" viewBox="0 0 24 24" stroke-width="1.5" stroke="currentColor">
-                            <path stroke-linecap="round" stroke-linejoin="round"
-                                d="M3 16.5v2.25A2.25 2.25 0 0 0 5.25 21h13.5A2.25 2.25 0 0 0 21 18.75V16.5m-13.5-9L12 3m0 0 4.5 4.5M12 3v13.5">
-                            </path>
-                        </svg>
-                        <p>Import knowledge</p>
-                    </button>
-                    <button class="text-button" id="work_dir_browser" @click="fileBrowserModalProxy.openModal()">
-                        <svg xmlns="http://www.w3.org/2000/svg" viewBox="0 0 123.37 92.59">
-                            <path
-                                d="m5.72,11.5l-3.93,8.73h119.77s-3.96-8.73-3.96-8.73h-60.03c-1.59,0-2.88-1.29-2.88-2.88V1.75H13.72v6.87c0,1.59-1.29,2.88-2.88,2.88h-5.12Z"
-                                fill="none" stroke="currentColor" stroke-linejoin="round" stroke-width="7"></path>
-                            <path
-                                d="m6.38,20.23H1.75l7.03,67.03c.11,1.07.55,2.02,1.2,2.69.55.55,1.28.89,2.11.89h97.1c.82,0,1.51-.33,2.05-.87.68-.68,1.13-1.67,1.28-2.79l9.1-66.94H6.38Z"
-                                fill="none" stroke="currentColor" stroke-linejoin="round" stroke-width="8"></path>
-                        </svg>
-                        <p>Files</p>
-                    </button>
-
-                    <button class="text-button" id="history_inspect" @click="globalThis.openHistoryModal()">
-                        <svg xmlns="http://www.w3.org/2000/svg" viewBox="5 10 85 85">
-                            <path fill="currentColor"
-                                d="m59.572,57.949c-.41,0-.826-.105-1.207-.325l-9.574-5.528c-.749-.432-1.21-1.231-1.21-2.095v-14.923c0-1.336,1.083-2.419,2.419-2.419s2.419,1.083,2.419,2.419v13.526l8.364,4.829c1.157.668,1.554,2.148.886,3.305-.448.776-1.261,1.21-2.097,1.21Zm30.427-7.947c0,10.684-4.161,20.728-11.716,28.283-6.593,6.59-15.325,10.69-24.59,11.544-1.223.113-2.448.169-3.669.169-7.492,0-14.878-2.102-21.22-6.068l-15.356,5.733c-.888.331-1.887.114-2.557-.556s-.887-1.669-.556-2.557l5.733-15.351c-4.613-7.377-6.704-16.165-5.899-24.891.854-9.266,4.954-17.998,11.544-24.588,7.555-7.555,17.6-11.716,28.285-11.716s20.73,4.161,28.285,11.716c7.555,7.555,11.716,17.599,11.716,28.283Zm-15.137-24.861c-13.71-13.71-36.018-13.71-49.728,0-11.846,11.846-13.682,30.526-4.365,44.417.434.647.53,1.464.257,2.194l-4.303,11.523,11.528-4.304c.274-.102.561-.153.846-.153.474,0,.944.139,1.348.41,13.888,9.315,32.568,7.479,44.417-4.365,13.707-13.708,13.706-36.014,0-49.723Zm-24.861-4.13c-15.989,0-28.996,13.006-28.996,28.992s13.008,28.992,28.996,28.992c1.336,0,2.419-1.083,2.419-2.419s-1.083-2.419-2.419-2.419c-13.32,0-24.157-10.835-24.157-24.153s10.837-24.153,24.157-24.153,24.153,10.835,24.153,24.153c0,1.336,1.083,2.419,2.419,2.419s2.419-1.083,2.419-2.419c0-15.986-13.006-28.992-28.992-28.992Zm25.041,33.531c-1.294.347-2.057,1.673-1.71,2.963.343,1.289,1.669,2.057,2.963,1.71,1.289-.343,2.053-1.669,1.71-2.963-.347-1.289-1.673-2.057-2.963-1.71Zm-2.03,6.328c-1.335,0-2.419,1.084-2.419,2.419s1.084,2.419,2.419,2.419,2.419-1.084,2.419-2.419-1.084-2.419-2.419-2.419Zm-3.598,5.587c-1.289-.347-2.615.416-2.963,1.71-.343,1.289.421,2.615,1.71,2.963,1.294.347,2.62-.421,2.963-1.71.347-1.294-.416-2.62-1.71-2.963Zm-4.919,4.462c-1.157-.667-2.638-.27-3.306.887-.667,1.157-.27,2.638.887,3.305,1.157.668,2.638.27,3.306-.887.667-1.157.27-2.638-.887-3.306Zm-9.327,3.04c-.946.946-.946,2.478,0,3.42.942.946,2.473.946,3.42,0,.946-.942.946-2.473,0-3.42-.946-.946-2.478-.946-3.42,0Z">
-                            </path>
-                        </svg>
-                        <p>History</p>
-                    </button>
-
-                    <button class="text-button" id="ctx_window" @click="globalThis.openCtxWindowModal()">
-                        <svg xmlns="http://www.w3.org/2000/svg" version="1.1" viewBox="17 15 70 70" fill="currentColor">
-                            <path
-                                d="m63 25c1.1016 0 2-0.89844 2-2s-0.89844-2-2-2h-26c-1.1016 0-2 0.89844-2 2s0.89844 2 2 2z">
-                            </path>
-                            <path
-                                d="m63 79c1.1016 0 2-0.89844 2-2s-0.89844-2-2-2h-26c-1.1016 0-2 0.89844-2 2s0.89844 2 2 2z">
-                            </path>
-                            <path
-                                d="m68 39h-36c-6.0703 0-11 4.9297-11 11s4.9297 11 11 11h36c6.0703 0 11-4.9297 11-11s-4.9297-11-11-11zm0 18h-36c-3.8594 0-7-3.1406-7-7s3.1406-7 7-7h36c3.8594 0 7 3.1406 7 7s-3.1406 7-7 7z">
-                            </path>
-                        </svg>
-                        <p>Context</p>
-                    </button>
-
-                    <button class="text-button" id="nudges_window" @click="nudge()">
-                        <svg id="Layer_1" data-name="Layer 1" xmlns="http://www.w3.org/2000/svg" viewBox="0 0 49 58"
-                            fill="currentColor">
-                            <path
-                                d="m11.97,16.32c-.46,0-.91-.25-1.15-.68-.9-1.63-1.36-3.34-1.36-5.1C9.45,4.73,14.18,0,20,0s10.55,4.73,10.55,10.55c0,.87-.13,1.75-.41,2.76-.19.7-.9,1.13-1.62.93-.7-.19-1.12-.92-.93-1.62.21-.79.31-1.44.31-2.07,0-4.36-3.55-7.91-7.91-7.91s-7.91,3.55-7.91,7.91c0,1.3.35,2.59,1.03,3.82.36.64.13,1.44-.51,1.79-.21.11-.42.17-.64.17Z"
-                                stroke-width="0.5" stroke="currentColor" />
-                            <path
-                                d="m34.5,58h-6.18c-3.17,0-6.15-1.23-8.39-3.47L1.16,35.75c-1.54-1.54-1.54-4.05,0-5.59,2.4-2.4,6.27-2.68,8.99-.64l4.58,3.44V10.55c0-2.91,2.36-5.27,5.27-5.27s5.27,2.36,5.27,5.27v8.62c.78-.45,1.68-.71,2.64-.71,2.3,0,4.26,1.48,4.98,3.53.84-.56,1.85-.89,2.93-.89,2.3,0,4.26,1.48,4.98,3.53.84-.56,1.85-.89,2.93-.89,2.91,0,5.27,2.36,5.27,5.27v14.5c0,8-6.51,14.5-14.5,14.5ZM6.03,30.79c-1.1,0-2.19.42-3.01,1.23-.51.51-.51,1.35,0,1.86l18.77,18.78c1.74,1.74,4.06,2.7,6.53,2.7h6.18c6.54,0,11.86-5.32,11.86-11.86v-14.5c0-1.45-1.18-2.64-2.64-2.64s-2.64,1.18-2.64,2.64v1.32c0,.73-.59,1.32-1.32,1.32s-1.32-.59-1.32-1.32v-3.95c0-1.45-1.18-2.64-2.64-2.64s-2.64,1.18-2.64,2.64v3.95c0,.73-.59,1.32-1.32,1.32s-1.32-.59-1.32-1.32v-6.59c0-1.45-1.18-2.64-2.64-2.64s-2.64,1.18-2.64,2.64v6.59c0,.73-.59,1.32-1.32,1.32s-1.32-.59-1.32-1.32V10.55c0-1.45-1.18-2.64-2.64-2.64s-2.64,1.18-2.64,2.64v25.05c0,.5-.28.95-.73,1.18s-.98.18-1.38-.12l-6.69-5.02c-.75-.56-1.65-.84-2.54-.84Z"
-                                stroke-width="0.5" stroke="currentColor" />
-                        </svg>
-                        <p>Nudge</p>
-                    </button>
-
-                </div>
-            </div>
->>>>>>> 30d0b5ae
         </div>
     </div>
     <div id="settingsModal" x-data="settingsModalProxy">
@@ -1714,74 +1338,7 @@
     </div>
 
     <!-- Full Screen Input Modal -->
-<<<<<<< HEAD
     <x-component path="modals/full-screen-input.html"></x-component>
-=======
-    <div id="fullScreenInputModal" x-data="fullScreenInputModalProxy">
-        <template x-teleport="body">
-            <div x-show="isOpen" class="modal-overlay" @click.self="handleClose()"
-                @keydown.escape.window="handleClose()" x-transition>
-                <div class="modal-container full-screen-input-modal">
-                    <div class="modal-content">
-                        <button class="modal-close" @click="handleClose()">&times;</button>
-
-                        <!-- Add toolbar -->
-                        <div class="editor-toolbar">
-                            <div class="toolbar-group">
-                                <button class="toolbar-button" @click="undo()" :disabled="!canUndo"
-                                    title="Undo (Ctrl+Z)">
-                                    <svg xmlns="http://www.w3.org/2000/svg" viewBox="0 0 24 24" fill="none"
-                                        stroke="currentColor" stroke-width="2">
-                                        <path d="M3 7v6h6"></path>
-                                        <path d="M21 17a9 9 0 00-9-9 9 9 0 00-6 2.3L3 13"></path>
-                                    </svg>
-                                </button>
-                                <button class="toolbar-button" @click="redo()" :disabled="!canRedo"
-                                    title="Redo (Ctrl+Shift+Z)">
-                                    <svg xmlns="http://www.w3.org/2000/svg" viewBox="0 0 24 24" fill="none"
-                                        stroke="currentColor" stroke-width="2">
-                                        <path d="M21 7v6h-6"></path>
-                                        <path d="M3 17a9 9 0 019-9 9 9 0 016 2.3l3 2.7"></path>
-                                    </svg>
-                                </button>
-                            </div>
-                            <div class="toolbar-group">
-                                <button class="toolbar-button" @click="clearText()" title="Clear Text">
-                                    <svg xmlns="http://www.w3.org/2000/svg" viewBox="0 0 24 24" fill="none"
-                                        stroke="currentColor" stroke-width="2">
-                                        <path
-                                            d="M19 6v14a2 2 0 01-2 2H7a2 2 0 01-2-2V6m3 0V4a2 2 0 012-2h4a2 2 0 012 2v2">
-                                        </path>
-                                        <line x1="10" y1="11" x2="10" y2="17"></line>
-                                        <line x1="14" y1="11" x2="14" y2="17"></line>
-                                    </svg>
-                                </button>
-                                <button class="toolbar-button" @click="toggleWrap()" :class="{ active: wordWrap }"
-                                    title="Toggle Word Wrap">
-                                    <svg xmlns="http://www.w3.org/2000/svg" viewBox="0 0 24 24" fill="none"
-                                        stroke="currentColor" stroke-width="2">
-                                        <path d="M3 6h18M3 12h15l3 3-3 3M3 18h18"></path>
-                                    </svg>
-                                </button>
-                            </div>
-                        </div>
-
-                        <textarea id="full-screen-input" x-model="inputText" placeholder="Type your message here..."
-                            @keydown.ctrl.enter="handleClose()" @keydown.ctrl.z.prevent="undo()"
-                            @keydown.ctrl.shift.z.prevent="redo()"
-                            :style="{ 'white-space': wordWrap ? 'pre-wrap' : 'pre' }"
-                            @input="updateHistory()"></textarea>
-                    </div>
-                    <div class="modal-footer">
-                        <div id="buttons-container">
-                            <button class="btn btn-ok" @click="handleClose()">Done (Ctrl+Enter)</button>
-                        </div>
-                    </div>
-                </div>
-            </div>
-        </template>
-    </div>
->>>>>>> 30d0b5ae
 
     <!-- Drag and Drop Overlay Component -->
     <x-component path="chat/attachments/dragDropOverlay.html"></x-component>
