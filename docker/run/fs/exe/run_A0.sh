#!/bin/bash

<<<<<<< HEAD
# Paths
SOURCE_DIR="/git/agent-zero"
TARGET_DIR="/a0"


function setup_venv() {
    . "/ins/setup_venv.sh"
}

function clone_and_install() {
    # Copy repository files if run_ui.py is missing in /a0 (if the volume is mounted)
    if [ ! -f "$TARGET_DIR/run_ui.py" ]; then
        
        echo "Cloning and installing A0..."
        . "/ins/install_A0.sh" "$@"

        echo "Copying files from $SOURCE_DIR to $TARGET_DIR..."
        cp -rn --no-preserve=ownership,mode "$SOURCE_DIR/." "$TARGET_DIR"

    fi
}

# setup and preload A0
setup_venv
clone_and_install
python /a0/prepare.py --dockerized=true
python /a0/preload.py --dockerized=true

=======
>>>>>>> eb9411e9
# Loop to restart the Python script when it finishes
while true; do

    . "/ins/setup_venv.sh" "$@"
    . "/ins/copy_A0.sh" "$@"

    python /a0/prepare.py --dockerized=true
    python /a0/preload.py --dockerized=true

    echo "Starting A0..."
    python /a0/run_ui.py \
        --dockerized=true \
        --port=80 \
        --host="0.0.0.0" \
        --code_exec_docker_enabled=false \
        --code_exec_ssh_enabled=true \
        # --code_exec_ssh_addr="localhost" \
        # --code_exec_ssh_port=22 \
        # --code_exec_ssh_user="root" \
        # --code_exec_ssh_pass="toor"
    
    # Check the exit status
    if [ $? -ne 0 ]; then
        echo "A0 script exited with an error. Restarting..."
    else
        echo "A0 script finished. Restarting..."
    fi

    # Optional: Add a small delay if needed to avoid rapid restarts
    sleep 1
done<|MERGE_RESOLUTION|>--- conflicted
+++ resolved
@@ -1,36 +1,5 @@
 #!/bin/bash
 
-<<<<<<< HEAD
-# Paths
-SOURCE_DIR="/git/agent-zero"
-TARGET_DIR="/a0"
-
-
-function setup_venv() {
-    . "/ins/setup_venv.sh"
-}
-
-function clone_and_install() {
-    # Copy repository files if run_ui.py is missing in /a0 (if the volume is mounted)
-    if [ ! -f "$TARGET_DIR/run_ui.py" ]; then
-        
-        echo "Cloning and installing A0..."
-        . "/ins/install_A0.sh" "$@"
-
-        echo "Copying files from $SOURCE_DIR to $TARGET_DIR..."
-        cp -rn --no-preserve=ownership,mode "$SOURCE_DIR/." "$TARGET_DIR"
-
-    fi
-}
-
-# setup and preload A0
-setup_venv
-clone_and_install
-python /a0/prepare.py --dockerized=true
-python /a0/preload.py --dockerized=true
-
-=======
->>>>>>> eb9411e9
 # Loop to restart the Python script when it finishes
 while true; do
 
